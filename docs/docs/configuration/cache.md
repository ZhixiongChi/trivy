# Cache
The cache directory includes 

- [Vulnerability Database][trivy-db][^1]
- [Java Index Database][trivy-java-db][^2]
- [Misconfiguration Checks][misconf-checks][^3]
- Cache of previous scans.
 
The cache option is common to all scanners.

## Clear Caches
`trivy clean` subcommand removes caches.

```bash
$ trivy clean --scan-cache
```

<details>
<summary>Result</summary>

```
2024-06-21T21:58:21+04:00       INFO    Removing scan cache...
```

</details>

If you want to delete cached vulnerability databases, use `--vuln-db`.
You can also delete all caches with `--all`.
See `trivy clean --help` for details.

## Cache Directory
Specify where the cache is stored with `--cache-dir`.

```bash
$ trivy --cache-dir /tmp/trivy/ image python:3.4-alpine3.9
```

## Scan Cache Backend
!!! warning "EXPERIMENTAL"
    This feature might change without preserving backwards compatibility.

<<<<<<< HEAD
Trivy supports local filesystem, Redis and S3 as the cache backend. This option is useful especially for client/server mode.

Three options:

- `fs`
    - the cache path can be specified by `--cache-dir`
- `redis://`
=======
Trivy utilizes a scan cache to store analysis results, such as package lists.
It supports three types of backends for this cache: 

- Local File System (`fs`)
    - The cache path can be specified by `--cache-dir`
- Memory (`memory`)
- Redis (`redis://`)
>>>>>>> a7a304d5
    - `redis://[HOST]:[PORT]`
    - TTL can be configured via `--cache-ttl`
- `s3://`
    - `s3://[BUCKET]/[PREFIX]`
    - Authentication is obtained via the [AWS SDK's default credential provider chain](https://aws.github.io/aws-sdk-go-v2/docs/configuring-sdk/#specifying-credentials).
    - This feature can be used with any S3 compatible API (ex: GCS, Cloudflare R2, etc) via the [AWS SDK's endpoint url configuration feature](https://docs.aws.amazon.com/sdkref/latest/guide/feature-ss-endpoints.html).

### Local File System
The local file system backend is the default choice for container and VM image scans.
When scanning container images, it stores analysis results on a per-layer basis, using layer IDs as keys.
This approach enables faster scans of the same container image or different images that share layers.

!!! note
    Internally, this backend uses [BoltDB][boltdb], which has an important limitation: only one process can access the cache at a time.
    Subsequent processes attempting to access the cache will be locked.
    For more details on this limitation, refer to the [troubleshooting guide][parallel-run].

### Memory
The memory backend stores analysis results in memory, which means the cache is discarded when the process ends.
This makes it useful in scenarios where caching is not required or desired.
It serves as the default for repository, filesystem and SBOM scans and can also be employed for container image scans when caching is unnecessary.

To use the memory backend for a container image scan, you can use the following command:

```bash
$ trivy image debian:11 --cache-backend memory
```

### Redis

The Redis backend is particularly useful when you need to share the cache across multiple Trivy instances.
You can set up Trivy to use a Redis backend with a command like this:

```bash
$ trivy server --cache-backend redis://localhost:6379
```

This approach allows for centralized caching, which can be beneficial in distributed or high-concurrency environments.

If you want to use TLS with Redis, you can enable it by specifying the `--redis-tls` flag.

```bash
$ trivy server --cache-backend redis://localhost:6379 --redis-tls
```

Trivy also supports for connecting to Redis with your certificates.
You need to specify `--redis-ca` , `--redis-cert` , and `--redis-key` options.

```
$ trivy server --cache-backend redis://localhost:6379 \
  --redis-ca /path/to/ca-cert.pem \
  --redis-cert /path/to/cert.pem \
  --redis-key /path/to/key.pem
```

[trivy-db]: ./db.md#vulnerability-database
[trivy-java-db]: ./db.md#java-index-database
[misconf-checks]: ../scanner/misconfiguration/check/builtin.md
[boltdb]: https://github.com/etcd-io/bbolt
[parallel-run]: https://aquasecurity.github.io/trivy/v0.52/docs/references/troubleshooting/#running-in-parallel-takes-same-time-as-series-run

[^1]: Downloaded when scanning for vulnerabilities
[^2]: Downloaded when scanning `jar/war/par/ear` files
[^3]: Downloaded when scanning for misconfigurations<|MERGE_RESOLUTION|>--- conflicted
+++ resolved
@@ -39,29 +39,17 @@
 !!! warning "EXPERIMENTAL"
     This feature might change without preserving backwards compatibility.
 
-<<<<<<< HEAD
-Trivy supports local filesystem, Redis and S3 as the cache backend. This option is useful especially for client/server mode.
-
-Three options:
-
-- `fs`
-    - the cache path can be specified by `--cache-dir`
-- `redis://`
-=======
 Trivy utilizes a scan cache to store analysis results, such as package lists.
-It supports three types of backends for this cache: 
+It supports four types of backends for this cache: 
 
 - Local File System (`fs`)
     - The cache path can be specified by `--cache-dir`
 - Memory (`memory`)
 - Redis (`redis://`)
->>>>>>> a7a304d5
     - `redis://[HOST]:[PORT]`
     - TTL can be configured via `--cache-ttl`
-- `s3://`
+- S3 (`s3://`)
     - `s3://[BUCKET]/[PREFIX]`
-    - Authentication is obtained via the [AWS SDK's default credential provider chain](https://aws.github.io/aws-sdk-go-v2/docs/configuring-sdk/#specifying-credentials).
-    - This feature can be used with any S3 compatible API (ex: GCS, Cloudflare R2, etc) via the [AWS SDK's endpoint url configuration feature](https://docs.aws.amazon.com/sdkref/latest/guide/feature-ss-endpoints.html).
 
 ### Local File System
 The local file system backend is the default choice for container and VM image scans.
@@ -85,9 +73,13 @@
 ```
 
 ### Redis
-
 The Redis backend is particularly useful when you need to share the cache across multiple Trivy instances.
 You can set up Trivy to use a Redis backend with a command like this:
+
+### S3
+Authentication is obtained via the [AWS SDK's default credential provider chain](https://aws.github.io/aws-sdk-go-v2/docs/configuring-sdk/#specifying-credentials).
+
+This feature can be used with any S3 compatible API (ex: GCS, Cloudflare R2, etc) via the [AWS SDK's endpoint url configuration feature](https://docs.aws.amazon.com/sdkref/latest/guide/feature-ss-endpoints.html).
 
 ```bash
 $ trivy server --cache-backend redis://localhost:6379
