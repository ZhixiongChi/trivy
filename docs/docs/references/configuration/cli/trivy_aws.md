--- conflicted
+++ resolved
@@ -65,12 +65,11 @@
 ### Options
 
 ```
-<<<<<<< HEAD
       --account string                  The AWS account to scan. It's useful to specify this when reviewing cached results for multiple accounts.
       --arn string                      The AWS ARN to show results for. Useful to filter results once a scan is cached.
       --compliance string               compliance report to generate (aws-cis-1.2, aws-cis-1.4)
       --config-data strings             specify paths from which data for the Rego policies will be recursively loaded
-      --config-policy strings           specify paths to the Rego policy files directory, applying config files
+      --config-policy strings           specify the paths to the Rego policy files or to the directories containing them, applying config files
       --dependency-tree                 [EXPERIMENTAL] show dependency origin tree of vulnerable packages
       --endpoint string                 AWS Endpoint override
       --exit-code int                   specify exit code when any security issues are found
@@ -99,40 +98,6 @@
       --tf-vars strings                 specify paths to override the Terraform tfvars files
       --trace                           enable more verbose trace output for custom queries
       --update-cache                    Update the cache for the applicable cloud provider instead of using cached results.
-=======
-      --account string              The AWS account to scan. It's useful to specify this when reviewing cached results for multiple accounts.
-      --arn string                  The AWS ARN to show results for. Useful to filter results once a scan is cached.
-      --compliance string           compliance report to generate (aws-cis-1.2, aws-cis-1.4)
-      --config-data strings         specify paths from which data for the Rego policies will be recursively loaded
-      --config-policy strings       specify the paths to the Rego policy files or to the directories containing them, applying config files
-      --dependency-tree             [EXPERIMENTAL] show dependency origin tree of vulnerable packages
-      --endpoint string             AWS Endpoint override
-      --exit-code int               specify exit code when any security issues are found
-  -f, --format string               format (table, json, template, sarif, cyclonedx, spdx, spdx-json, github, cosign-vuln) (default "table")
-      --helm-set strings            specify Helm values on the command line (can specify multiple or separate values with commas: key1=val1,key2=val2)
-      --helm-set-file strings       specify Helm values from respective files specified via the command line (can specify multiple or separate values with commas: key1=path1,key2=path2)
-      --helm-set-string strings     specify Helm string values on the command line (can specify multiple or separate values with commas: key1=val1,key2=val2)
-      --helm-values strings         specify paths to override the Helm values.yaml files
-  -h, --help                        help for aws
-      --ignore-policy string        specify the Rego file path to evaluate each vulnerability
-      --ignorefile string           specify .trivyignore file (default ".trivyignore")
-      --include-non-failures        include successes and exceptions, available with '--scanners config'
-      --list-all-pkgs               enabling the option will output all packages regardless of vulnerability
-      --max-cache-age duration      The maximum age of the cloud cache. Cached data will be requeried from the cloud provider if it is older than this. (default 24h0m0s)
-  -o, --output string               output file name
-      --policy-namespaces strings   Rego namespaces
-      --region string               AWS Region to scan
-      --report string               specify a report format for the output. (all,summary) (default "all")
-      --reset-policy-bundle         remove policy bundle
-      --service strings             Only scan AWS Service(s) specified with this flag. Can specify multiple services using --service A --service B etc.
-  -s, --severity string             severities of security issues to be displayed (comma separated) (default "UNKNOWN,LOW,MEDIUM,HIGH,CRITICAL")
-      --skip-policy-update          skip fetching rego policy updates
-      --skip-service strings        Skip selected AWS Service(s) specified with this flag. Can specify multiple services using --skip-service A --skip-service B etc.
-  -t, --template string             output template
-      --tf-vars strings             specify paths to override the Terraform tfvars files
-      --trace                       enable more verbose trace output for custom queries
-      --update-cache                Update the cache for the applicable cloud provider instead of using cached results.
->>>>>>> fd0fd104
 ```
 
 ### Options inherited from parent commands
