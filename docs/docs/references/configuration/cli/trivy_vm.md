## trivy vm

[EXPERIMENTAL] Scan a virtual machine image

```
trivy vm [flags] VM_IMAGE
```

### Examples

```
  # Scan your AWS AMI
  $ trivy vm --scanners vuln ami:${your_ami_id}

  # Scan your AWS EBS snapshot
  $ trivy vm ebs:${your_ebs_snapshot_id}

```

### Options

```
      --aws-region string                 AWS region to scan
      --cache-backend string              cache backend (e.g. redis://localhost:6379) (default "fs")
      --cache-ttl duration                cache TTL when using redis as cache backend
      --clear-cache                       clear image caches without scanning
      --compliance string                 compliance report to generate
      --custom-headers strings            custom headers in client mode
      --db-repository string              OCI repository to retrieve trivy-db from (default "ghcr.io/aquasecurity/trivy-db")
      --dependency-tree                   [EXPERIMENTAL] show dependency origin tree of vulnerable packages
      --download-db-only                  download/update vulnerability database but don't run a scan
      --download-java-db-only             download/update Java index database but don't run a scan
      --enable-modules strings            [EXPERIMENTAL] module names to enable
      --exit-code int                     specify exit code when any security issues are found
      --exit-on-eol int                   exit with the specified code when the OS reaches end of service/life
      --file-patterns strings             specify config file patterns
  -f, --format string                     format (table,json,template,sarif,cyclonedx,spdx,spdx-json,github,cosign-vuln) (default "table")
      --helm-set strings                  specify Helm values on the command line (can specify multiple or separate values with commas: key1=val1,key2=val2)
      --helm-set-file strings             specify Helm values from respective files specified via the command line (can specify multiple or separate values with commas: key1=path1,key2=path2)
      --helm-set-string strings           specify Helm string values on the command line (can specify multiple or separate values with commas: key1=val1,key2=val2)
      --helm-values strings               specify paths to override the Helm values.yaml files
  -h, --help                              help for vm
      --ignore-policy string              specify the Rego file path to evaluate each vulnerability
      --ignore-status strings             comma-separated list of vulnerability status to ignore (unknown,not_affected,affected,fixed,under_investigation,will_not_fix,fix_deferred,end_of_life)
      --ignore-unfixed                    display only fixed vulnerabilities
      --ignorefile string                 specify .trivyignore file (default ".trivyignore")
      --include-non-failures              include successes and exceptions, available with '--scanners misconfig'
      --java-db-repository string         OCI repository to retrieve trivy-java-db from (default "ghcr.io/aquasecurity/trivy-java-db")
      --list-all-pkgs                     enabling the option will output all packages regardless of vulnerability
      --module-dir string                 specify directory to the wasm modules that will be loaded (default "$HOME/.trivy/modules")
      --no-progress                       suppress progress bar
      --offline-scan                      do not issue API requests to identify dependencies
  -o, --output string                     output file name
<<<<<<< HEAD
      --parallel int                      number of goroutines enabled for parallel scanning (default 5)
=======
      --parallel int                      number of goroutines enabled for parallel scanning, set 0 to auto-detect parallelism (default 5)
>>>>>>> 13362233
      --policy-bundle-repository string   OCI registry URL to retrieve policy bundle from (default "ghcr.io/aquasecurity/trivy-policies:0")
      --redis-ca string                   redis ca file location, if using redis as cache backend
      --redis-cert string                 redis certificate file location, if using redis as cache backend
      --redis-key string                  redis key file location, if using redis as cache backend
      --redis-tls                         enable redis TLS with public certificates, if using redis as cache backend
      --rekor-url string                  [EXPERIMENTAL] address of rekor STL server (default "https://rekor.sigstore.dev")
      --reset                             remove all caches and database
      --reset-policy-bundle               remove policy bundle
      --sbom-sources strings              [EXPERIMENTAL] try to retrieve SBOM from the specified sources (oci,rekor)
      --scanners strings                  comma-separated list of what security issues to detect (vuln,misconfig,secret,license) (default [vuln,secret])
      --secret-config string              specify a path to config file for secret scanning (default "trivy-secret.yaml")
      --server string                     server address in client mode
  -s, --severity strings                  severities of security issues to be displayed (UNKNOWN,LOW,MEDIUM,HIGH,CRITICAL) (default [UNKNOWN,LOW,MEDIUM,HIGH,CRITICAL])
      --skip-db-update                    skip updating vulnerability database
      --skip-dirs strings                 specify the directories or glob patterns to skip
      --skip-files strings                specify the files or glob patterns to skip
      --skip-java-db-update               skip updating Java index database
  -t, --template string                   output template
      --tf-exclude-downloaded-modules     exclude misconfigurations for downloaded terraform modules
      --token string                      for authentication in client/server mode
      --token-header string               specify a header name for token in client/server mode (default "Trivy-Token")
      --vuln-type strings                 comma-separated list of vulnerability types (os,library) (default [os,library])
```

### Options inherited from parent commands

```
      --cache-dir string          cache directory (default "/path/to/cache")
  -c, --config string             config path (default "trivy.yaml")
  -d, --debug                     debug mode
      --generate-default-config   write the default config to trivy-default.yaml
      --insecure                  allow insecure server connections
  -q, --quiet                     suppress progress bar and log output
      --timeout duration          timeout (default 5m0s)
  -v, --version                   show version
```

### SEE ALSO

* [trivy](trivy.md)	 - Unified security scanner
<|MERGE_RESOLUTION|>--- conflicted
+++ resolved
@@ -51,11 +51,7 @@
       --no-progress                       suppress progress bar
       --offline-scan                      do not issue API requests to identify dependencies
   -o, --output string                     output file name
-<<<<<<< HEAD
-      --parallel int                      number of goroutines enabled for parallel scanning (default 5)
-=======
       --parallel int                      number of goroutines enabled for parallel scanning, set 0 to auto-detect parallelism (default 5)
->>>>>>> 13362233
       --policy-bundle-repository string   OCI registry URL to retrieve policy bundle from (default "ghcr.io/aquasecurity/trivy-policies:0")
       --redis-ca string                   redis ca file location, if using redis as cache backend
       --redis-cert string                 redis certificate file location, if using redis as cache backend
