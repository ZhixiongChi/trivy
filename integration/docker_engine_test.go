--- conflicted
+++ resolved
@@ -236,11 +236,7 @@
 			name:          "sad path, invalid image",
 			invalidImage:  true,
 			testfile:      "badimage:latest",
-<<<<<<< HEAD
 			expectedError: "unable to inspect the image",
-=======
-			expectedError: "unable to inspect the image (index.docker.io/library/badimage:latest): Error: No such image: index.docker.io/library/badimage:latest",
->>>>>>> b2821420
 		},
 	}
 
