//go:build integration
// +build integration

package integration

import (
	"os"
	"path/filepath"
	"strings"
	"testing"

	"github.com/stretchr/testify/assert"
	"github.com/stretchr/testify/require"
)

func TestFilesystem(t *testing.T) {
	type args struct {
		securityChecks string
		severity       []string
		ignoreIDs      []string
		policyPaths    []string
		namespaces     []string
		listAllPkgs    bool
		input          string
		secretConfig   string
		filePatterns   []string
		helmSet        []string
		helmValuesFile []string
		skipFiles      []string
		skipDirs       []string
	}
	tests := []struct {
		name   string
		args   args
		golden string
	}{
		{
			name: "gomod",
			args: args{
				securityChecks: "vuln",
				input:          "testdata/fixtures/fs/gomod",
			},
			golden: "testdata/gomod.json.golden",
		},
		{
			name: "gomod with skip files",
			args: args{
				securityChecks: "vuln",
				input:          "testdata/fixtures/fs/gomod",
				skipFiles:      []string{"testdata/fixtures/fs/gomod/submod2/go.mod"},
			},
			golden: "testdata/gomod-skip.json.golden",
		},
		{
			name: "gomod with skip dirs",
			args: args{
				securityChecks: "vuln",
				input:          "testdata/fixtures/fs/gomod",
				skipDirs:       []string{"testdata/fixtures/fs/gomod/submod2"},
			},
			golden: "testdata/gomod-skip.json.golden",
		},
		{
			name: "nodejs",
			args: args{
				securityChecks: "vuln",
				input:          "testdata/fixtures/fs/nodejs",
				listAllPkgs:    true,
			},
			golden: "testdata/nodejs.json.golden",
		},
		{
			name: "yarn",
			args: args{
				securityChecks: "vuln",
				input:          "testdata/fixtures/fs/yarn",
				listAllPkgs:    true,
			},
			golden: "testdata/yarn.json.golden",
		},
		{
			name: "pnpm",
			args: args{
				securityChecks: "vuln",
				input:          "testdata/fixtures/fs/pnpm",
			},
			golden: "testdata/pnpm.json.golden",
		},
		{
			name: "pip",
			args: args{
				securityChecks: "vuln",
				listAllPkgs:    true,
				input:          "testdata/fixtures/fs/pip",
			},
			golden: "testdata/pip.json.golden",
		},
		{
			name: "pom",
			args: args{
				securityChecks: "vuln",
				input:          "testdata/fixtures/fs/pom",
			},
			golden: "testdata/pom.json.golden",
		},
		{
			name: "gradle",
			args: args{
				securityChecks: "vuln",
				input:          "testdata/fixtures/fs/gradle",
			},
			golden: "testdata/gradle.json.golden",
		},
		{
			name: "conan",
			args: args{
				securityChecks: "vuln",
				listAllPkgs:    true,
				input:          "testdata/fixtures/fs/conan",
			},
			golden: "testdata/conan.json.golden",
		},
		{
			name: "nuget",
			args: args{
				securityChecks: "vuln",
				listAllPkgs:    true,
				input:          "testdata/fixtures/fs/nuget",
			},
			golden: "testdata/nuget.json.golden",
		},
		{
			name: "dotnet",
			args: args{
				securityChecks: "vuln",
				listAllPkgs:    true,
				input:          "testdata/fixtures/fs/dotnet",
			},
			golden: "testdata/dotnet.json.golden",
		},
		{
			name: "cocoapods",
			args: args{
				securityChecks: "vuln",
				listAllPkgs:    true,
				input:          "testdata/fixtures/fs/cocoapods",
			},
			golden: "testdata/cocoapods.json.golden",
		},
		{
<<<<<<< HEAD
			name: "pubspec.lock",
			args: args{
				securityChecks: "vuln",
				listAllPkgs:    true,
				input:          "testdata/fixtures/fs/pubspec",
			},
			golden: "testdata/pubspec.lock.json.golden",
=======
			name: "mix.lock",
			args: args{
				securityChecks: "vuln",
				listAllPkgs:    true,
				input:          "testdata/fixtures/fs/mixlock",
			},
			golden: "testdata/mix.lock.json.golden",
>>>>>>> 025e5099
		},
		{
			name: "dockerfile",
			args: args{
				securityChecks: "config",
				input:          "testdata/fixtures/fs/dockerfile",
				namespaces:     []string{"testing"},
			},
			golden: "testdata/dockerfile.json.golden",
		},
		{
			name: "dockerfile with custom file pattern",
			args: args{
				securityChecks: "config",
				input:          "testdata/fixtures/fs/dockerfile_file_pattern",
				namespaces:     []string{"testing"},
				filePatterns:   []string{"dockerfile:Customfile"},
			},
			golden: "testdata/dockerfile_file_pattern.json.golden",
		},
		{
			name: "dockerfile with rule exception",
			args: args{
				securityChecks: "config",
				policyPaths:    []string{"testdata/fixtures/fs/rule-exception/policy"},
				input:          "testdata/fixtures/fs/rule-exception",
			},
			golden: "testdata/dockerfile-rule-exception.json.golden",
		},
		{
			name: "dockerfile with namespace exception",
			args: args{
				securityChecks: "config",
				policyPaths:    []string{"testdata/fixtures/fs/namespace-exception/policy"},
				input:          "testdata/fixtures/fs/namespace-exception",
			},
			golden: "testdata/dockerfile-namespace-exception.json.golden",
		},
		{
			name: "dockerfile with custom policies",
			args: args{
				securityChecks: "config",
				policyPaths:    []string{"testdata/fixtures/fs/custom-policy/policy"},
				namespaces:     []string{"user"},
				input:          "testdata/fixtures/fs/custom-policy",
			},
			golden: "testdata/dockerfile-custom-policies.json.golden",
		},
		{
			name: "tarball helm chart scanning with builtin policies",
			args: args{
				securityChecks: "config",
				input:          "testdata/fixtures/fs/helm",
			},
			golden: "testdata/helm.json.golden",
		},
		{
			name: "helm chart directory scanning with builtin policies",
			args: args{
				securityChecks: "config",
				input:          "testdata/fixtures/fs/helm_testchart",
			},
			golden: "testdata/helm_testchart.json.golden",
		},
		{
			name: "helm chart directory scanning with value overrides using set",
			args: args{
				securityChecks: "config",
				input:          "testdata/fixtures/fs/helm_testchart",
				helmSet:        []string{"securityContext.runAsUser=0"},
			},
			golden: "testdata/helm_testchart.overridden.json.golden",
		},
		{
			name: "helm chart directory scanning with value overrides using value file",
			args: args{
				securityChecks: "config",
				input:          "testdata/fixtures/fs/helm_testchart",
				helmValuesFile: []string{"testdata/fixtures/fs/helm_values/values.yaml"},
			},
			golden: "testdata/helm_testchart.overridden.json.golden",
		},
		{
			name: "helm chart directory scanning with builtin policies and non string Chart name",
			args: args{
				securityChecks: "config",
				input:          "testdata/fixtures/fs/helm_badname",
			},
			golden: "testdata/helm_badname.json.golden",
		},
		{
			name: "secrets",
			args: args{
				securityChecks: "vuln,secret",
				input:          "testdata/fixtures/fs/secrets",
				secretConfig:   "testdata/fixtures/fs/secrets/trivy-secret.yaml",
			},
			golden: "testdata/secrets.json.golden",
		},
	}

	// Set up testing DB
	cacheDir := initDB(t)

	// Set a temp dir so that modules will not be loaded
	t.Setenv("XDG_DATA_HOME", cacheDir)

	for _, tt := range tests {
		t.Run(tt.name, func(t *testing.T) {
			osArgs := []string{
				"-q", "--cache-dir", cacheDir, "fs", "--skip-db-update", "--skip-policy-update",
				"--format", "json", "--offline-scan", "--security-checks", tt.args.securityChecks,
			}

			if len(tt.args.policyPaths) != 0 {
				for _, policyPath := range tt.args.policyPaths {
					osArgs = append(osArgs, "--config-policy", policyPath)
				}
			}

			if len(tt.args.namespaces) != 0 {
				for _, namespace := range tt.args.namespaces {
					osArgs = append(osArgs, "--policy-namespaces", namespace)
				}
			}

			if len(tt.args.severity) != 0 {
				osArgs = append(osArgs, "--severity", strings.Join(tt.args.severity, ","))
			}

			if len(tt.args.ignoreIDs) != 0 {
				trivyIgnore := ".trivyignore"
				err := os.WriteFile(trivyIgnore, []byte(strings.Join(tt.args.ignoreIDs, "\n")), 0444)
				assert.NoError(t, err, "failed to write .trivyignore")
				defer os.Remove(trivyIgnore)
			}

			if len(tt.args.filePatterns) != 0 {
				for _, filePattern := range tt.args.filePatterns {
					osArgs = append(osArgs, "--file-patterns", filePattern)
				}
			}

			if len(tt.args.helmSet) != 0 {
				for _, helmSet := range tt.args.helmSet {
					osArgs = append(osArgs, "--helm-set", helmSet)
				}
			}

			if len(tt.args.helmValuesFile) != 0 {
				for _, helmValuesFile := range tt.args.helmValuesFile {
					osArgs = append(osArgs, "--helm-values", helmValuesFile)
				}
			}

			if len(tt.args.skipFiles) != 0 {
				for _, skipFile := range tt.args.skipFiles {
					osArgs = append(osArgs, "--skip-files", skipFile)
				}
			}

			if len(tt.args.skipDirs) != 0 {
				for _, skipDir := range tt.args.skipDirs {
					osArgs = append(osArgs, "--skip-dirs", skipDir)
				}
			}

			// Setup the output file
			outputFile := filepath.Join(t.TempDir(), "output.json")
			if *update {
				outputFile = tt.golden
			}

			if tt.args.listAllPkgs {
				osArgs = append(osArgs, "--list-all-pkgs")
			}

			if tt.args.secretConfig != "" {
				osArgs = append(osArgs, "--secret-config", tt.args.secretConfig)
			}

			osArgs = append(osArgs, "--output", outputFile)
			osArgs = append(osArgs, tt.args.input)

			// Run "trivy fs"
			err := execute(osArgs)
			require.NoError(t, err)

			// Compare want and got
			compareReports(t, tt.golden, outputFile)
		})
	}
}<|MERGE_RESOLUTION|>--- conflicted
+++ resolved
@@ -148,7 +148,6 @@
 			golden: "testdata/cocoapods.json.golden",
 		},
 		{
-<<<<<<< HEAD
 			name: "pubspec.lock",
 			args: args{
 				securityChecks: "vuln",
@@ -156,7 +155,8 @@
 				input:          "testdata/fixtures/fs/pubspec",
 			},
 			golden: "testdata/pubspec.lock.json.golden",
-=======
+		},
+		{
 			name: "mix.lock",
 			args: args{
 				securityChecks: "vuln",
@@ -164,7 +164,6 @@
 				input:          "testdata/fixtures/fs/mixlock",
 			},
 			golden: "testdata/mix.lock.json.golden",
->>>>>>> 025e5099
 		},
 		{
 			name: "dockerfile",
