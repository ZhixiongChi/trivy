{
  "SchemaVersion": 2,
<<<<<<< HEAD
  "ArtifactName": "localhost:59076/alpine:3.10",
=======
  "CreatedAt": 1629894030,
  "ArtifactName": "localhost:53869/alpine:3.10",
>>>>>>> e3c28f8e
  "ArtifactType": "container_image",
  "Metadata": {
    "OS": {
      "Family": "alpine",
      "Name": "3.10.2",
      "EOSL": true
    },
    "ImageID": "sha256:961769676411f082461f9ef46626dd7a2d1e2b2a38e6a44364bcbecf51e66dd4",
    "DiffIDs": [
      "sha256:03901b4a2ea88eeaad62dbe59b072b28b6efa00491962b8741081c5df50c65e0"
    ],
    "RepoTags": [
<<<<<<< HEAD
      "localhost:59076/alpine:3.10"
    ],
    "RepoDigests": [
      "localhost:59076/alpine@sha256:b1c5a500182b21d0bfa5a584a8526b56d8be316f89e87d951be04abed2446e60"
=======
      "localhost:53869/alpine:3.10"
    ],
    "RepoDigests": [
      "localhost:53869/alpine@sha256:b1c5a500182b21d0bfa5a584a8526b56d8be316f89e87d951be04abed2446e60"
>>>>>>> e3c28f8e
    ],
    "ImageConfig": {
      "architecture": "amd64",
      "container": "0a80155a31551fcc1a36fccbbda79fcd3f0b1c7d270653d00310e6e2217c57e6",
      "created": "2019-08-20T20:19:55.211423266Z",
      "docker_version": "18.06.1-ce",
      "history": [
        {
          "created": "2019-08-20T20:19:55.062606894Z",
          "created_by": "/bin/sh -c #(nop) ADD file:fe64057fbb83dccb960efabbf1cd8777920ef279a7fa8dbca0a8801c651bdf7c in / "
        },
        {
          "created": "2019-08-20T20:19:55.211423266Z",
          "created_by": "/bin/sh -c #(nop)  CMD [\"/bin/sh\"]",
          "empty_layer": true
        }
      ],
      "os": "linux",
      "rootfs": {
        "type": "layers",
        "diff_ids": [
          "sha256:03901b4a2ea88eeaad62dbe59b072b28b6efa00491962b8741081c5df50c65e0"
        ]
      },
      "config": {
        "Cmd": [
          "/bin/sh"
        ],
        "Env": [
          "PATH=/usr/local/sbin:/usr/local/bin:/usr/sbin:/usr/bin:/sbin:/bin"
        ],
        "Image": "sha256:06f4121dff4d0123ce11bd2e44f48da9ba9ddcd23ae376ea1f363f63ea0849b5",
        "ArgsEscaped": true
      }
    }
  },
  "Results": [
    {
<<<<<<< HEAD
      "Target": "localhost:59076/alpine:3.10 (alpine 3.10.2)",
=======
      "Target": "localhost:53869/alpine:3.10 (alpine 3.10.2)",
>>>>>>> e3c28f8e
      "Class": "os-pkgs",
      "Type": "alpine",
      "Vulnerabilities": [
        {
          "VulnerabilityID": "CVE-2019-1549",
          "PkgID": "libcrypto1.1@1.1.1c-r0",
          "PkgName": "libcrypto1.1",
          "PkgIdentifier": {
            "PURL": "pkg:apk/libcrypto1.1@1.1.1c-r0"
          },
          "InstalledVersion": "1.1.1c-r0",
          "FixedVersion": "1.1.1d-r0",
          "Status": "fixed",
          "Layer": {
            "Digest": "sha256:9d48c3bd43c520dc2784e868a780e976b207cbf493eaff8c6596eb871cbd9609",
            "DiffID": "sha256:03901b4a2ea88eeaad62dbe59b072b28b6efa00491962b8741081c5df50c65e0"
          },
          "SeveritySource": "nvd",
          "PrimaryURL": "https://avd.aquasec.com/nvd/cve-2019-1549",
          "DataSource": {
            "ID": "alpine",
            "Name": "Alpine Secdb",
            "URL": "https://secdb.alpinelinux.org/"
          },
          "Title": "openssl: information disclosure in fork()",
          "Description": "OpenSSL 1.1.1 introduced a rewritten random number generator (RNG). This was intended to include protection in the event of a fork() system call in order to ensure that the parent and child processes did not share the same RNG state. However this protection was not being used in the default case. A partial mitigation for this issue is that the output from a high precision timer is mixed into the RNG state so the likelihood of a parent and child process sharing state is significantly reduced. If an application already calls OPENSSL_init_crypto() explicitly using OPENSSL_INIT_ATFORK then this problem does not occur at all. Fixed in OpenSSL 1.1.1d (Affected 1.1.1-1.1.1c).",
          "Severity": "MEDIUM",
          "CweIDs": [
            "CWE-330"
          ],
          "CVSS": {
            "nvd": {
              "V2Vector": "AV:N/AC:L/Au:N/C:P/I:N/A:N",
              "V3Vector": "CVSS:3.1/AV:N/AC:L/PR:N/UI:N/S:U/C:L/I:N/A:N",
              "V2Score": 5,
              "V3Score": 5.3
            },
            "redhat": {
              "V3Vector": "CVSS:3.0/AV:N/AC:H/PR:N/UI:N/S:U/C:L/I:L/A:N",
              "V3Score": 4.8
            }
          },
          "References": [
            "https://access.redhat.com/security/cve/CVE-2019-1549",
            "https://cve.mitre.org/cgi-bin/cvename.cgi?name=CVE-2019-1549",
            "https://git.openssl.org/gitweb/?p=openssl.git;a=commitdiff;h=1b0fe00e2704b5e20334a16d3c9099d1ba2ef1be",
            "https://linux.oracle.com/cve/CVE-2019-1549.html",
            "https://linux.oracle.com/errata/ELSA-2020-1840.html",
            "https://lists.fedoraproject.org/archives/list/package-announce@lists.fedoraproject.org/message/GY6SNRJP2S7Y42GIIDO3HXPNMDYN2U3A/",
            "https://lists.fedoraproject.org/archives/list/package-announce@lists.fedoraproject.org/message/ZN4VVQJ3JDCHGIHV4Y2YTXBYQZ6PWQ7E/",
            "https://seclists.org/bugtraq/2019/Oct/1",
            "https://security.netapp.com/advisory/ntap-20190919-0002/",
            "https://support.f5.com/csp/article/K44070243",
            "https://support.f5.com/csp/article/K44070243?utm_source=f5support\u0026amp;utm_medium=RSS",
            "https://ubuntu.com/security/notices/USN-4376-1",
            "https://usn.ubuntu.com/4376-1/",
            "https://www.debian.org/security/2019/dsa-4539",
            "https://www.openssl.org/news/secadv/20190910.txt",
            "https://www.oracle.com/security-alerts/cpuapr2020.html",
            "https://www.oracle.com/security-alerts/cpujan2020.html",
            "https://www.oracle.com/security-alerts/cpujul2020.html",
            "https://www.oracle.com/security-alerts/cpuoct2020.html",
            "https://www.oracle.com/technetwork/security-advisory/cpuoct2019-5072832.html"
          ],
          "PublishedDate": "2019-09-10T17:15:00Z",
          "LastModifiedDate": "2020-10-20T22:15:00Z"
        },
        {
          "VulnerabilityID": "CVE-2019-1551",
          "PkgID": "libcrypto1.1@1.1.1c-r0",
          "PkgName": "libcrypto1.1",
          "PkgIdentifier": {
            "PURL": "pkg:apk/libcrypto1.1@1.1.1c-r0"
          },
          "InstalledVersion": "1.1.1c-r0",
          "FixedVersion": "1.1.1d-r2",
          "Status": "fixed",
          "Layer": {
            "Digest": "sha256:9d48c3bd43c520dc2784e868a780e976b207cbf493eaff8c6596eb871cbd9609",
            "DiffID": "sha256:03901b4a2ea88eeaad62dbe59b072b28b6efa00491962b8741081c5df50c65e0"
          },
          "SeveritySource": "nvd",
          "PrimaryURL": "https://avd.aquasec.com/nvd/cve-2019-1551",
          "DataSource": {
            "ID": "alpine",
            "Name": "Alpine Secdb",
            "URL": "https://secdb.alpinelinux.org/"
          },
          "Title": "openssl: Integer overflow in RSAZ modular exponentiation on x86_64",
          "Description": "There is an overflow bug in the x64_64 Montgomery squaring procedure used in exponentiation with 512-bit moduli. No EC algorithms are affected. Analysis suggests that attacks against 2-prime RSA1024, 3-prime RSA1536, and DSA1024 as a result of this defect would be very difficult to perform and are not believed likely. Attacks against DH512 are considered just feasible. However, for an attack the target would have to re-use the DH512 private key, which is not recommended anyway. Also applications directly using the low level API BN_mod_exp may be affected if they use BN_FLG_CONSTTIME. Fixed in OpenSSL 1.1.1e (Affected 1.1.1-1.1.1d). Fixed in OpenSSL 1.0.2u (Affected 1.0.2-1.0.2t).",
          "Severity": "MEDIUM",
          "CweIDs": [
            "CWE-200"
          ],
          "CVSS": {
            "nvd": {
              "V2Vector": "AV:N/AC:L/Au:N/C:P/I:N/A:N",
              "V3Vector": "CVSS:3.1/AV:N/AC:L/PR:N/UI:N/S:U/C:L/I:N/A:N",
              "V2Score": 5,
              "V3Score": 5.3
            },
            "redhat": {
              "V3Vector": "CVSS:3.1/AV:N/AC:H/PR:N/UI:N/S:U/C:L/I:L/A:N",
              "V3Score": 4.8
            }
          },
          "References": [
            "http://lists.opensuse.org/opensuse-security-announce/2020-01/msg00030.html",
            "http://packetstormsecurity.com/files/155754/Slackware-Security-Advisory-openssl-Updates.html",
            "https://access.redhat.com/security/cve/CVE-2019-1551",
            "https://cve.mitre.org/cgi-bin/cvename.cgi?name=CVE-2019-1551",
            "https://git.openssl.org/gitweb/?p=openssl.git;a=commitdiff;h=419102400a2811582a7a3d4a4e317d72e5ce0a8f",
            "https://git.openssl.org/gitweb/?p=openssl.git;a=commitdiff;h=f1c5eea8a817075d31e43f5876993c6710238c98",
            "https://github.com/openssl/openssl/pull/10575",
            "https://linux.oracle.com/cve/CVE-2019-1551.html",
            "https://linux.oracle.com/errata/ELSA-2020-4514.html",
            "https://lists.fedoraproject.org/archives/list/package-announce@lists.fedoraproject.org/message/DDHOAATPWJCXRNFMJ2SASDBBNU5RJONY/",
            "https://lists.fedoraproject.org/archives/list/package-announce@lists.fedoraproject.org/message/EXDDAOWSAIEFQNBHWYE6PPYFV4QXGMCD/",
            "https://lists.fedoraproject.org/archives/list/package-announce@lists.fedoraproject.org/message/XVEP3LAK4JSPRXFO4QF4GG2IVXADV3SO/",
            "https://seclists.org/bugtraq/2019/Dec/39",
            "https://seclists.org/bugtraq/2019/Dec/46",
            "https://security.gentoo.org/glsa/202004-10",
            "https://security.netapp.com/advisory/ntap-20191210-0001/",
            "https://ubuntu.com/security/notices/USN-4376-1",
            "https://ubuntu.com/security/notices/USN-4504-1",
            "https://usn.ubuntu.com/4376-1/",
            "https://usn.ubuntu.com/4504-1/",
            "https://www.debian.org/security/2019/dsa-4594",
            "https://www.debian.org/security/2021/dsa-4855",
            "https://www.openssl.org/news/secadv/20191206.txt",
            "https://www.oracle.com/security-alerts/cpuApr2021.html",
            "https://www.oracle.com/security-alerts/cpujan2021.html",
            "https://www.oracle.com/security-alerts/cpujul2020.html",
            "https://www.tenable.com/security/tns-2019-09",
            "https://www.tenable.com/security/tns-2020-03",
            "https://www.tenable.com/security/tns-2020-11",
            "https://www.tenable.com/security/tns-2021-10"
          ],
          "PublishedDate": "2019-12-06T18:15:00Z",
          "LastModifiedDate": "2021-07-21T11:39:00Z"
        },
        {
          "VulnerabilityID": "CVE-2019-1549",
          "PkgID": "libssl1.1@1.1.1c-r0",
          "PkgName": "libssl1.1",
          "PkgIdentifier": {
            "PURL": "pkg:apk/libssl1.1@1.1.1c-r0"
          },
          "InstalledVersion": "1.1.1c-r0",
          "FixedVersion": "1.1.1d-r0",
          "Status": "fixed",
          "Layer": {
            "Digest": "sha256:9d48c3bd43c520dc2784e868a780e976b207cbf493eaff8c6596eb871cbd9609",
            "DiffID": "sha256:03901b4a2ea88eeaad62dbe59b072b28b6efa00491962b8741081c5df50c65e0"
          },
          "SeveritySource": "nvd",
          "PrimaryURL": "https://avd.aquasec.com/nvd/cve-2019-1549",
          "DataSource": {
            "ID": "alpine",
            "Name": "Alpine Secdb",
            "URL": "https://secdb.alpinelinux.org/"
          },
          "Title": "openssl: information disclosure in fork()",
          "Description": "OpenSSL 1.1.1 introduced a rewritten random number generator (RNG). This was intended to include protection in the event of a fork() system call in order to ensure that the parent and child processes did not share the same RNG state. However this protection was not being used in the default case. A partial mitigation for this issue is that the output from a high precision timer is mixed into the RNG state so the likelihood of a parent and child process sharing state is significantly reduced. If an application already calls OPENSSL_init_crypto() explicitly using OPENSSL_INIT_ATFORK then this problem does not occur at all. Fixed in OpenSSL 1.1.1d (Affected 1.1.1-1.1.1c).",
          "Severity": "MEDIUM",
          "CweIDs": [
            "CWE-330"
          ],
          "CVSS": {
            "nvd": {
              "V2Vector": "AV:N/AC:L/Au:N/C:P/I:N/A:N",
              "V3Vector": "CVSS:3.1/AV:N/AC:L/PR:N/UI:N/S:U/C:L/I:N/A:N",
              "V2Score": 5,
              "V3Score": 5.3
            },
            "redhat": {
              "V3Vector": "CVSS:3.0/AV:N/AC:H/PR:N/UI:N/S:U/C:L/I:L/A:N",
              "V3Score": 4.8
            }
          },
          "References": [
            "https://access.redhat.com/security/cve/CVE-2019-1549",
            "https://cve.mitre.org/cgi-bin/cvename.cgi?name=CVE-2019-1549",
            "https://git.openssl.org/gitweb/?p=openssl.git;a=commitdiff;h=1b0fe00e2704b5e20334a16d3c9099d1ba2ef1be",
            "https://linux.oracle.com/cve/CVE-2019-1549.html",
            "https://linux.oracle.com/errata/ELSA-2020-1840.html",
            "https://lists.fedoraproject.org/archives/list/package-announce@lists.fedoraproject.org/message/GY6SNRJP2S7Y42GIIDO3HXPNMDYN2U3A/",
            "https://lists.fedoraproject.org/archives/list/package-announce@lists.fedoraproject.org/message/ZN4VVQJ3JDCHGIHV4Y2YTXBYQZ6PWQ7E/",
            "https://seclists.org/bugtraq/2019/Oct/1",
            "https://security.netapp.com/advisory/ntap-20190919-0002/",
            "https://support.f5.com/csp/article/K44070243",
            "https://support.f5.com/csp/article/K44070243?utm_source=f5support\u0026amp;utm_medium=RSS",
            "https://ubuntu.com/security/notices/USN-4376-1",
            "https://usn.ubuntu.com/4376-1/",
            "https://www.debian.org/security/2019/dsa-4539",
            "https://www.openssl.org/news/secadv/20190910.txt",
            "https://www.oracle.com/security-alerts/cpuapr2020.html",
            "https://www.oracle.com/security-alerts/cpujan2020.html",
            "https://www.oracle.com/security-alerts/cpujul2020.html",
            "https://www.oracle.com/security-alerts/cpuoct2020.html",
            "https://www.oracle.com/technetwork/security-advisory/cpuoct2019-5072832.html"
          ],
          "PublishedDate": "2019-09-10T17:15:00Z",
          "LastModifiedDate": "2020-10-20T22:15:00Z"
        },
        {
          "VulnerabilityID": "CVE-2019-1551",
          "PkgID": "libssl1.1@1.1.1c-r0",
          "PkgName": "libssl1.1",
          "PkgIdentifier": {
            "PURL": "pkg:apk/libssl1.1@1.1.1c-r0"
          },
          "InstalledVersion": "1.1.1c-r0",
          "FixedVersion": "1.1.1d-r2",
          "Status": "fixed",
          "Layer": {
            "Digest": "sha256:9d48c3bd43c520dc2784e868a780e976b207cbf493eaff8c6596eb871cbd9609",
            "DiffID": "sha256:03901b4a2ea88eeaad62dbe59b072b28b6efa00491962b8741081c5df50c65e0"
          },
          "SeveritySource": "nvd",
          "PrimaryURL": "https://avd.aquasec.com/nvd/cve-2019-1551",
          "DataSource": {
            "ID": "alpine",
            "Name": "Alpine Secdb",
            "URL": "https://secdb.alpinelinux.org/"
          },
          "Title": "openssl: Integer overflow in RSAZ modular exponentiation on x86_64",
          "Description": "There is an overflow bug in the x64_64 Montgomery squaring procedure used in exponentiation with 512-bit moduli. No EC algorithms are affected. Analysis suggests that attacks against 2-prime RSA1024, 3-prime RSA1536, and DSA1024 as a result of this defect would be very difficult to perform and are not believed likely. Attacks against DH512 are considered just feasible. However, for an attack the target would have to re-use the DH512 private key, which is not recommended anyway. Also applications directly using the low level API BN_mod_exp may be affected if they use BN_FLG_CONSTTIME. Fixed in OpenSSL 1.1.1e (Affected 1.1.1-1.1.1d). Fixed in OpenSSL 1.0.2u (Affected 1.0.2-1.0.2t).",
          "Severity": "MEDIUM",
          "CweIDs": [
            "CWE-200"
          ],
          "CVSS": {
            "nvd": {
              "V2Vector": "AV:N/AC:L/Au:N/C:P/I:N/A:N",
              "V3Vector": "CVSS:3.1/AV:N/AC:L/PR:N/UI:N/S:U/C:L/I:N/A:N",
              "V2Score": 5,
              "V3Score": 5.3
            },
            "redhat": {
              "V3Vector": "CVSS:3.1/AV:N/AC:H/PR:N/UI:N/S:U/C:L/I:L/A:N",
              "V3Score": 4.8
            }
          },
          "References": [
            "http://lists.opensuse.org/opensuse-security-announce/2020-01/msg00030.html",
            "http://packetstormsecurity.com/files/155754/Slackware-Security-Advisory-openssl-Updates.html",
            "https://access.redhat.com/security/cve/CVE-2019-1551",
            "https://cve.mitre.org/cgi-bin/cvename.cgi?name=CVE-2019-1551",
            "https://git.openssl.org/gitweb/?p=openssl.git;a=commitdiff;h=419102400a2811582a7a3d4a4e317d72e5ce0a8f",
            "https://git.openssl.org/gitweb/?p=openssl.git;a=commitdiff;h=f1c5eea8a817075d31e43f5876993c6710238c98",
            "https://github.com/openssl/openssl/pull/10575",
            "https://linux.oracle.com/cve/CVE-2019-1551.html",
            "https://linux.oracle.com/errata/ELSA-2020-4514.html",
            "https://lists.fedoraproject.org/archives/list/package-announce@lists.fedoraproject.org/message/DDHOAATPWJCXRNFMJ2SASDBBNU5RJONY/",
            "https://lists.fedoraproject.org/archives/list/package-announce@lists.fedoraproject.org/message/EXDDAOWSAIEFQNBHWYE6PPYFV4QXGMCD/",
            "https://lists.fedoraproject.org/archives/list/package-announce@lists.fedoraproject.org/message/XVEP3LAK4JSPRXFO4QF4GG2IVXADV3SO/",
            "https://seclists.org/bugtraq/2019/Dec/39",
            "https://seclists.org/bugtraq/2019/Dec/46",
            "https://security.gentoo.org/glsa/202004-10",
            "https://security.netapp.com/advisory/ntap-20191210-0001/",
            "https://ubuntu.com/security/notices/USN-4376-1",
            "https://ubuntu.com/security/notices/USN-4504-1",
            "https://usn.ubuntu.com/4376-1/",
            "https://usn.ubuntu.com/4504-1/",
            "https://www.debian.org/security/2019/dsa-4594",
            "https://www.debian.org/security/2021/dsa-4855",
            "https://www.openssl.org/news/secadv/20191206.txt",
            "https://www.oracle.com/security-alerts/cpuApr2021.html",
            "https://www.oracle.com/security-alerts/cpujan2021.html",
            "https://www.oracle.com/security-alerts/cpujul2020.html",
            "https://www.tenable.com/security/tns-2019-09",
            "https://www.tenable.com/security/tns-2020-03",
            "https://www.tenable.com/security/tns-2020-11",
            "https://www.tenable.com/security/tns-2021-10"
          ],
          "PublishedDate": "2019-12-06T18:15:00Z",
          "LastModifiedDate": "2021-07-21T11:39:00Z"
        }
      ]
    }
  ]
}<|MERGE_RESOLUTION|>--- conflicted
+++ resolved
@@ -1,11 +1,7 @@
 {
   "SchemaVersion": 2,
-<<<<<<< HEAD
-  "ArtifactName": "localhost:59076/alpine:3.10",
-=======
   "CreatedAt": 1629894030,
   "ArtifactName": "localhost:53869/alpine:3.10",
->>>>>>> e3c28f8e
   "ArtifactType": "container_image",
   "Metadata": {
     "OS": {
@@ -18,17 +14,10 @@
       "sha256:03901b4a2ea88eeaad62dbe59b072b28b6efa00491962b8741081c5df50c65e0"
     ],
     "RepoTags": [
-<<<<<<< HEAD
-      "localhost:59076/alpine:3.10"
-    ],
-    "RepoDigests": [
-      "localhost:59076/alpine@sha256:b1c5a500182b21d0bfa5a584a8526b56d8be316f89e87d951be04abed2446e60"
-=======
       "localhost:53869/alpine:3.10"
     ],
     "RepoDigests": [
       "localhost:53869/alpine@sha256:b1c5a500182b21d0bfa5a584a8526b56d8be316f89e87d951be04abed2446e60"
->>>>>>> e3c28f8e
     ],
     "ImageConfig": {
       "architecture": "amd64",
@@ -67,11 +56,7 @@
   },
   "Results": [
     {
-<<<<<<< HEAD
-      "Target": "localhost:59076/alpine:3.10 (alpine 3.10.2)",
-=======
       "Target": "localhost:53869/alpine:3.10 (alpine 3.10.2)",
->>>>>>> e3c28f8e
       "Class": "os-pkgs",
       "Type": "alpine",
       "Vulnerabilities": [
