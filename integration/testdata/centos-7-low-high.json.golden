--- conflicted
+++ resolved
@@ -4,27 +4,83 @@
     "Type": "centos",
     "Vulnerabilities": [
       {
-<<<<<<< HEAD
+        "VulnerabilityID": "CVE-2018-5743",
+        "PkgName": "bind-license",
+        "InstalledVersion": "32:9.9.4-73.el7_6",
+        "FixedVersion": "32:9.9.4-74.el7_6.1",
+        "Layer": {
+          "DiffID": "sha256:d69483a6face4499acb974449d1303591fcbb5cdce5420f36f8a6607bda11854"
+        },
+        "SeveritySource": "redhat",
+        "Title": "bind: Limiting simultaneous TCP clients is ineffective",
+        "Description": "By design, BIND is intended to limit the number of TCP clients that can be connected at any given time. The number of allowed connections is a tunable parameter which, if unset, defaults to a conservative value for most servers. Unfortunately, the code which was intended to limit the number of simultaneous connections contained an error which could be exploited to grow the number of simultaneous connections beyond this limit. Versions affected: BIND 9.9.0 -\u003e 9.10.8-P1, 9.11.0 -\u003e 9.11.6, 9.12.0 -\u003e 9.12.4, 9.14.0. BIND 9 Supported Preview Edition versions 9.9.3-S1 -\u003e 9.11.5-S3, and 9.11.5-S5. Versions 9.13.0 -\u003e 9.13.7 of the 9.13 development branch are also affected. Versions prior to BIND 9.9.0 have not been evaluated for vulnerability to CVE-2018-5743.",
+        "Severity": "HIGH",
+        "References": [
+          "http://linux.oracle.com/cve/CVE-2018-5743.html",
+          "http://linux.oracle.com/errata/ELSA-2019-1492.html",
+          "https://cve.mitre.org/cgi-bin/cvename.cgi?name=CVE-2018-5743",
+          "https://kb.isc.org/docs/cve-2018-5743",
+          "https://support.f5.com/csp/article/K74009656?utm_source=f5support\u0026amp;utm_medium=RSS",
+          "https://www.synology.com/security/advisory/Synology_SA_19_20"
+        ]
+      },
+      {
+        "VulnerabilityID": "CVE-2018-12641",
+        "PkgName": "binutils",
+        "InstalledVersion": "2.27-34.base.el7",
+        "FixedVersion": "2.27-41.base.el7",
+        "Layer": {
+          "DiffID": "sha256:d69483a6face4499acb974449d1303591fcbb5cdce5420f36f8a6607bda11854"
+        },
+        "SeveritySource": "redhat",
+        "Title": "binutils: Stack Exhaustion in the demangling functions provided by libiberty",
+        "Description": "An issue was discovered in arm_pt in cplus-dem.c in GNU libiberty, as distributed in GNU Binutils 2.30. Stack Exhaustion occurs in the C++ demangling functions provided by libiberty, and there are recursive stack frames: demangle_arm_hp_template, demangle_class_name, demangle_fund_type, do_type, do_arg, demangle_args, and demangle_nested_args. This can occur during execution of nm-new.",
+        "Severity": "LOW",
+        "References": [
+          "http://linux.oracle.com/cve/CVE-2018-12641.html",
+          "http://linux.oracle.com/errata/ELSA-2019-2075.html",
+          "https://access.redhat.com/errata/RHSA-2019:2075",
+          "https://bugs.launchpad.net/ubuntu/+source/binutils/+bug/1763099",
+          "https://gcc.gnu.org/bugzilla/show_bug.cgi?id=85452",
+          "https://security.gentoo.org/glsa/201908-01",
+          "https://sourceware.org/bugzilla/show_bug.cgi?id=23058"
+        ]
+      },
+      {
+        "VulnerabilityID": "CVE-2018-12697",
+        "PkgName": "binutils",
+        "InstalledVersion": "2.27-34.base.el7",
+        "FixedVersion": "2.27-41.base.el7",
+        "Layer": {
+          "DiffID": "sha256:d69483a6face4499acb974449d1303591fcbb5cdce5420f36f8a6607bda11854"
+        },
+        "SeveritySource": "redhat",
+        "Title": "binutils: NULL pointer dereference in work_stuff_copy_to_from in cplus-dem.c.",
+        "Description": "A NULL pointer dereference (aka SEGV on unknown address 0x000000000000) was discovered in work_stuff_copy_to_from in cplus-dem.c in GNU libiberty, as distributed in GNU Binutils 2.30. This can occur during execution of objdump.",
+        "Severity": "LOW",
+        "References": [
+          "http://linux.oracle.com/cve/CVE-2018-12697.html",
+          "http://linux.oracle.com/errata/ELSA-2019-2075.html",
+          "http://www.securityfocus.com/bid/104538",
+          "https://access.redhat.com/errata/RHSA-2019:2075",
+          "https://bugs.launchpad.net/ubuntu/+source/binutils/+bug/1763102",
+          "https://gcc.gnu.org/bugzilla/show_bug.cgi?id=85454",
+          "https://security.gentoo.org/glsa/201908-01",
+          "https://sourceware.org/bugzilla/show_bug.cgi?id=23057"
+        ]
+      },
+      {
         "VulnerabilityID": "CVE-2018-14618",
         "PkgName": "curl",
         "InstalledVersion": "7.29.0-51.el7",
         "FixedVersion": "7.29.0-51.el7_6.3",
-        "LayerID": "sha256:d69483a6face4499acb974449d1303591fcbb5cdce5420f36f8a6607bda11854",
-        "SeveritySource": "nvd",
+        "Layer": {
+          "DiffID": "sha256:d69483a6face4499acb974449d1303591fcbb5cdce5420f36f8a6607bda11854"
+        },
+        "SeveritySource": "redhat",
         "Title": "curl: NTLM password overflow via integer overflow",
         "Description": "curl before version 7.61.1 is vulnerable to a buffer overrun in the NTLM authentication code. The internal function Curl_ntlm_core_mk_nt_hash multiplies the length of the password by two (SUM) to figure out how large temporary storage area to allocate from the heap. The length value is then subsequently used to iterate over the password and generate output into the allocated storage buffer. On systems with a 32 bit size_t, the math to calculate SUM triggers an integer overflow when the password length exceeds 2GB (2^31 bytes). This integer overflow usually causes a very small buffer to actually get allocated instead of the intended very huge one, making the use of that buffer end up in a heap buffer overflow. (This bug is almost identical to CVE-2017-8816.)",
-=======
-        "VulnerabilityID": "CVE-2018-5743",
-        "PkgName": "bind-license",
-        "InstalledVersion": "32:9.9.4-73.el7_6",
-        "FixedVersion": "32:9.9.4-74.el7_6.1",
-        "Layer": {
-          "DiffID": "sha256:d69483a6face4499acb974449d1303591fcbb5cdce5420f36f8a6607bda11854"
-        },
-        "Title": "bind: Limiting simultaneous TCP clients is ineffective",
-        "Description": "By design, BIND is intended to limit the number of TCP clients that can be connected at any given time. The number of allowed connections is a tunable parameter which, if unset, defaults to a conservative value for most servers. Unfortunately, the code which was intended to limit the number of simultaneous connections contained an error which could be exploited to grow the number of simultaneous connections beyond this limit. Versions affected: BIND 9.9.0 -\u003e 9.10.8-P1, 9.11.0 -\u003e 9.11.6, 9.12.0 -\u003e 9.12.4, 9.14.0. BIND 9 Supported Preview Edition versions 9.9.3-S1 -\u003e 9.11.5-S3, and 9.11.5-S5. Versions 9.13.0 -\u003e 9.13.7 of the 9.13 development branch are also affected. Versions prior to BIND 9.9.0 have not been evaluated for vulnerability to CVE-2018-5743.",
->>>>>>> 329f2452
-        "Severity": "HIGH",
+        "Severity": "LOW",
         "References": [
           "http://linux.oracle.com/cve/CVE-2018-14618.html",
           "http://linux.oracle.com/errata/ELSA-2019-1880.html",
@@ -42,21 +98,69 @@
         ]
       },
       {
+        "VulnerabilityID": "CVE-2018-16842",
+        "PkgName": "curl",
+        "InstalledVersion": "7.29.0-51.el7",
+        "FixedVersion": "7.29.0-54.el7",
+        "Layer": {
+          "DiffID": "sha256:d69483a6face4499acb974449d1303591fcbb5cdce5420f36f8a6607bda11854"
+        },
+        "SeveritySource": "redhat",
+        "Title": "curl: Heap-based buffer over-read in the curl tool warning formatting",
+        "Description": "Curl versions 7.14.1 through 7.61.1 are vulnerable to a heap-based buffer over-read in the tool_msgs.c:voutf() function that may result in information exposure and denial of service.",
+        "Severity": "LOW",
+        "References": [
+          "http://linux.oracle.com/cve/CVE-2018-16842.html",
+          "http://linux.oracle.com/errata/ELSA-2019-2181.html",
+          "http://www.securitytracker.com/id/1042014",
+          "https://access.redhat.com/errata/RHSA-2019:2181",
+          "https://bugzilla.redhat.com/show_bug.cgi?id=CVE-2018-16842",
+          "https://curl.haxx.se/docs/CVE-2018-16842.html",
+          "https://cve.mitre.org/cgi-bin/cvename.cgi?name=CVE-2018-16842",
+          "https://github.com/curl/curl/commit/d530e92f59ae9bb2d47066c3c460b25d2ffeb211",
+          "https://lists.debian.org/debian-lts-announce/2018/11/msg00005.html",
+          "https://security.gentoo.org/glsa/201903-03",
+          "https://usn.ubuntu.com/3805-1/",
+          "https://usn.ubuntu.com/3805-2/",
+          "https://www.debian.org/security/2018/dsa-4331"
+        ]
+      },
+      {
+        "VulnerabilityID": "CVE-2018-16062",
+        "PkgName": "elfutils-default-yama-scope",
+        "InstalledVersion": "0.172-2.el7",
+        "FixedVersion": "0.176-2.el7",
+        "Layer": {
+          "DiffID": "sha256:d69483a6face4499acb974449d1303591fcbb5cdce5420f36f8a6607bda11854"
+        },
+        "SeveritySource": "redhat",
+        "Title": "elfutils: Heap-based buffer over-read in libdw/dwarf_getaranges.c:dwarf_getaranges() via crafted file",
+        "Description": "dwarf_getaranges in dwarf_getaranges.c in libdw in elfutils before 2018-08-18 allows remote attackers to cause a denial of service (heap-based buffer over-read) via a crafted file.",
+        "Severity": "LOW",
+        "References": [
+          "http://linux.oracle.com/cve/CVE-2018-16062.html",
+          "http://linux.oracle.com/errata/ELSA-2019-2197.html",
+          "http://lists.opensuse.org/opensuse-security-announce/2019-06/msg00052.html",
+          "https://access.redhat.com/errata/RHSA-2019:2197",
+          "https://cve.mitre.org/cgi-bin/cvename.cgi?name=CVE-2018-16062",
+          "https://lists.debian.org/debian-lts-announce/2019/02/msg00036.html",
+          "https://sourceware.org/bugzilla/show_bug.cgi?id=23541",
+          "https://sourceware.org/git/?p=elfutils.git;a=commit;h=29e31978ba51c1051743a503ee325b5ebc03d7e9",
+          "https://usn.ubuntu.com/4012-1/"
+        ]
+      },
+      {
         "VulnerabilityID": "CVE-2018-16402",
         "PkgName": "elfutils-default-yama-scope",
         "InstalledVersion": "0.172-2.el7",
         "FixedVersion": "0.176-2.el7",
-<<<<<<< HEAD
-        "LayerID": "sha256:d69483a6face4499acb974449d1303591fcbb5cdce5420f36f8a6607bda11854",
-        "SeveritySource": "nvd",
-=======
-        "Layer": {
-          "DiffID": "sha256:d69483a6face4499acb974449d1303591fcbb5cdce5420f36f8a6607bda11854"
-        },
->>>>>>> 329f2452
+        "Layer": {
+          "DiffID": "sha256:d69483a6face4499acb974449d1303591fcbb5cdce5420f36f8a6607bda11854"
+        },
+        "SeveritySource": "redhat",
         "Title": "elfutils: Double-free due to double decompression of sections in crafted ELF causes crash",
         "Description": "libelf/elf_end.c in elfutils 0.173 allows remote attackers to cause a denial of service (double free and application crash) or possibly have unspecified other impact because it tries to decompress twice.",
-        "Severity": "HIGH",
+        "Severity": "LOW",
         "References": [
           "http://linux.oracle.com/cve/CVE-2018-16402.html",
           "http://linux.oracle.com/errata/ELSA-2019-2197.html",
@@ -66,21 +170,216 @@
         ]
       },
       {
+        "VulnerabilityID": "CVE-2018-16403",
+        "PkgName": "elfutils-default-yama-scope",
+        "InstalledVersion": "0.172-2.el7",
+        "FixedVersion": "0.176-2.el7",
+        "Layer": {
+          "DiffID": "sha256:d69483a6face4499acb974449d1303591fcbb5cdce5420f36f8a6607bda11854"
+        },
+        "SeveritySource": "redhat",
+        "Title": "elfutils: Heap-based buffer over-read in libdw/dwarf_getabbrev.c and libwd/dwarf_hasattr.c causes crash",
+        "Description": "libdw in elfutils 0.173 checks the end of the attributes list incorrectly in dwarf_getabbrev in dwarf_getabbrev.c and dwarf_hasattr in dwarf_hasattr.c, leading to a heap-based buffer over-read and an application crash.",
+        "Severity": "LOW",
+        "References": [
+          "http://linux.oracle.com/cve/CVE-2018-16403.html",
+          "http://linux.oracle.com/errata/ELSA-2019-2197.html",
+          "http://lists.opensuse.org/opensuse-security-announce/2019-06/msg00052.html",
+          "https://access.redhat.com/errata/RHSA-2019:2197",
+          "https://cve.mitre.org/cgi-bin/cvename.cgi?name=CVE-2018-16403",
+          "https://sourceware.org/bugzilla/show_bug.cgi?id=23529",
+          "https://sourceware.org/git/?p=elfutils.git;a=commit;h=6983e59b727458a6c64d9659c85f08218bc4fcda",
+          "https://usn.ubuntu.com/4012-1/"
+        ]
+      },
+      {
+        "VulnerabilityID": "CVE-2018-18310",
+        "PkgName": "elfutils-default-yama-scope",
+        "InstalledVersion": "0.172-2.el7",
+        "FixedVersion": "0.176-2.el7",
+        "Layer": {
+          "DiffID": "sha256:d69483a6face4499acb974449d1303591fcbb5cdce5420f36f8a6607bda11854"
+        },
+        "SeveritySource": "redhat",
+        "Title": "elfutils: invalid memory address dereference was discovered in dwfl_segment_report_module.c in libdwfl",
+        "Description": "An invalid memory address dereference was discovered in dwfl_segment_report_module.c in libdwfl in elfutils through v0.174. The vulnerability allows attackers to cause a denial of service (application crash) with a crafted ELF file, as demonstrated by consider_notes.",
+        "Severity": "LOW",
+        "References": [
+          "http://linux.oracle.com/cve/CVE-2018-18310.html",
+          "http://linux.oracle.com/errata/ELSA-2019-2197.html",
+          "https://cve.mitre.org/cgi-bin/cvename.cgi?name=CVE-2018-18310",
+          "https://lists.debian.org/debian-lts-announce/2019/02/msg00036.html",
+          "https://sourceware.org/bugzilla/show_bug.cgi?id=23752",
+          "https://sourceware.org/ml/elfutils-devel/2018-q4/msg00022.html",
+          "https://usn.ubuntu.com/4012-1/"
+        ]
+      },
+      {
+        "VulnerabilityID": "CVE-2018-18520",
+        "PkgName": "elfutils-default-yama-scope",
+        "InstalledVersion": "0.172-2.el7",
+        "FixedVersion": "0.176-2.el7",
+        "Layer": {
+          "DiffID": "sha256:d69483a6face4499acb974449d1303591fcbb5cdce5420f36f8a6607bda11854"
+        },
+        "SeveritySource": "redhat",
+        "Title": "elfutils: eu-size cannot handle recursive ar files",
+        "Description": "An Invalid Memory Address Dereference exists in the function elf_end in libelf in elfutils through v0.174. Although eu-size is intended to support ar files inside ar files, handle_ar in size.c closes the outer ar file before handling all inner entries. The vulnerability allows attackers to cause a denial of service (application crash) with a crafted ELF file.",
+        "Severity": "LOW",
+        "References": [
+          "http://linux.oracle.com/cve/CVE-2018-18520.html",
+          "http://linux.oracle.com/errata/ELSA-2019-2197.html",
+          "https://cve.mitre.org/cgi-bin/cvename.cgi?name=CVE-2018-18520",
+          "https://lists.debian.org/debian-lts-announce/2019/02/msg00036.html",
+          "https://sourceware.org/bugzilla/show_bug.cgi?id=23787",
+          "https://sourceware.org/ml/elfutils-devel/2018-q4/msg00057.html",
+          "https://usn.ubuntu.com/4012-1/"
+        ]
+      },
+      {
+        "VulnerabilityID": "CVE-2018-18521",
+        "PkgName": "elfutils-default-yama-scope",
+        "InstalledVersion": "0.172-2.el7",
+        "FixedVersion": "0.176-2.el7",
+        "Layer": {
+          "DiffID": "sha256:d69483a6face4499acb974449d1303591fcbb5cdce5420f36f8a6607bda11854"
+        },
+        "SeveritySource": "redhat",
+        "Title": "elfutils: Divide-by-zero in arlib_add_symbols function in arlib.c",
+        "Description": "Divide-by-zero vulnerabilities in the function arlib_add_symbols() in arlib.c in elfutils 0.174 allow remote attackers to cause a denial of service (application crash) with a crafted ELF file, as demonstrated by eu-ranlib, because a zero sh_entsize is mishandled.",
+        "Severity": "LOW",
+        "References": [
+          "http://linux.oracle.com/cve/CVE-2018-18521.html",
+          "http://linux.oracle.com/errata/ELSA-2019-2197.html",
+          "https://cve.mitre.org/cgi-bin/cvename.cgi?name=CVE-2018-18521",
+          "https://lists.debian.org/debian-lts-announce/2019/02/msg00036.html",
+          "https://sourceware.org/bugzilla/show_bug.cgi?id=23786",
+          "https://sourceware.org/ml/elfutils-devel/2018-q4/msg00055.html",
+          "https://usn.ubuntu.com/4012-1/"
+        ]
+      },
+      {
+        "VulnerabilityID": "CVE-2019-7149",
+        "PkgName": "elfutils-default-yama-scope",
+        "InstalledVersion": "0.172-2.el7",
+        "FixedVersion": "0.176-2.el7",
+        "Layer": {
+          "DiffID": "sha256:d69483a6face4499acb974449d1303591fcbb5cdce5420f36f8a6607bda11854"
+        },
+        "SeveritySource": "redhat",
+        "Title": "elfutils: heap-based buffer over-read in read_srclines in dwarf_getsrclines.c in libdw",
+        "Description": "A heap-based buffer over-read was discovered in the function read_srclines in dwarf_getsrclines.c in libdw in elfutils 0.175. A crafted input can cause segmentation faults, leading to denial-of-service, as demonstrated by eu-nm.",
+        "Severity": "LOW",
+        "References": [
+          "http://linux.oracle.com/cve/CVE-2019-7149.html",
+          "http://linux.oracle.com/errata/ELSA-2019-3575.html",
+          "https://cve.mitre.org/cgi-bin/cvename.cgi?name=CVE-2019-7149",
+          "https://lists.debian.org/debian-lts-announce/2019/02/msg00036.html",
+          "https://sourceware.org/bugzilla/show_bug.cgi?id=24102",
+          "https://sourceware.org/ml/elfutils-devel/2019-q1/msg00068.html",
+          "https://usn.ubuntu.com/4012-1/"
+        ]
+      },
+      {
+        "VulnerabilityID": "CVE-2019-7150",
+        "PkgName": "elfutils-default-yama-scope",
+        "InstalledVersion": "0.172-2.el7",
+        "FixedVersion": "0.176-2.el7",
+        "Layer": {
+          "DiffID": "sha256:d69483a6face4499acb974449d1303591fcbb5cdce5420f36f8a6607bda11854"
+        },
+        "SeveritySource": "redhat",
+        "Title": "elfutils: segmentation fault in elf64_xlatetom in libelf/elf32_xlatetom.c",
+        "Description": "An issue was discovered in elfutils 0.175. A segmentation fault can occur in the function elf64_xlatetom in libelf/elf32_xlatetom.c, due to dwfl_segment_report_module not checking whether the dyn data read from a core file is truncated. A crafted input can cause a program crash, leading to denial-of-service, as demonstrated by eu-stack.",
+        "Severity": "LOW",
+        "References": [
+          "http://linux.oracle.com/cve/CVE-2019-7150.html",
+          "http://linux.oracle.com/errata/ELSA-2019-3575.html",
+          "https://cve.mitre.org/cgi-bin/cvename.cgi?name=CVE-2019-7150",
+          "https://lists.debian.org/debian-lts-announce/2019/02/msg00036.html",
+          "https://sourceware.org/bugzilla/show_bug.cgi?id=24103",
+          "https://sourceware.org/ml/elfutils-devel/2019-q1/msg00070.html",
+          "https://usn.ubuntu.com/4012-1/"
+        ]
+      },
+      {
+        "VulnerabilityID": "CVE-2019-7664",
+        "PkgName": "elfutils-default-yama-scope",
+        "InstalledVersion": "0.172-2.el7",
+        "FixedVersion": "0.176-2.el7",
+        "Layer": {
+          "DiffID": "sha256:d69483a6face4499acb974449d1303591fcbb5cdce5420f36f8a6607bda11854"
+        },
+        "SeveritySource": "redhat",
+        "Title": "elfutils: out of bound write in elf_cvt_note in libelf/note_xlate.h",
+        "Description": "In elfutils 0.175, a negative-sized memcpy is attempted in elf_cvt_note in libelf/note_xlate.h because of an incorrect overflow check. Crafted elf input causes a segmentation fault, leading to denial of service (program crash).",
+        "Severity": "LOW",
+        "References": [
+          "http://linux.oracle.com/cve/CVE-2019-7664.html",
+          "http://linux.oracle.com/errata/ELSA-2019-3575.html",
+          "https://access.redhat.com/errata/RHSA-2019:2197",
+          "https://cve.mitre.org/cgi-bin/cvename.cgi?name=CVE-2019-7664",
+          "https://sourceware.org/bugzilla/show_bug.cgi?id=24084"
+        ]
+      },
+      {
+        "VulnerabilityID": "CVE-2019-7665",
+        "PkgName": "elfutils-default-yama-scope",
+        "InstalledVersion": "0.172-2.el7",
+        "FixedVersion": "0.176-2.el7",
+        "Layer": {
+          "DiffID": "sha256:d69483a6face4499acb974449d1303591fcbb5cdce5420f36f8a6607bda11854"
+        },
+        "SeveritySource": "redhat",
+        "Title": "elfutils: heap-based buffer over-read in function elf32_xlatetom in elf32_xlatetom.c",
+        "Description": "In elfutils 0.175, a heap-based buffer over-read was discovered in the function elf32_xlatetom in elf32_xlatetom.c in libelf. A crafted ELF input can cause a segmentation fault leading to denial of service (program crash) because ebl_core_note does not reject malformed core file notes.",
+        "Severity": "LOW",
+        "References": [
+          "http://linux.oracle.com/cve/CVE-2019-7665.html",
+          "http://linux.oracle.com/errata/ELSA-2019-3575.html",
+          "https://cve.mitre.org/cgi-bin/cvename.cgi?name=CVE-2019-7665",
+          "https://lists.debian.org/debian-lts-announce/2019/02/msg00036.html",
+          "https://sourceware.org/bugzilla/show_bug.cgi?id=24089",
+          "https://sourceware.org/ml/elfutils-devel/2019-q1/msg00049.html",
+          "https://usn.ubuntu.com/4012-1/"
+        ]
+      },
+      {
+        "VulnerabilityID": "CVE-2018-16062",
+        "PkgName": "elfutils-libelf",
+        "InstalledVersion": "0.172-2.el7",
+        "FixedVersion": "0.176-2.el7",
+        "Layer": {
+          "DiffID": "sha256:d69483a6face4499acb974449d1303591fcbb5cdce5420f36f8a6607bda11854"
+        },
+        "SeveritySource": "redhat",
+        "Title": "elfutils: Heap-based buffer over-read in libdw/dwarf_getaranges.c:dwarf_getaranges() via crafted file",
+        "Description": "dwarf_getaranges in dwarf_getaranges.c in libdw in elfutils before 2018-08-18 allows remote attackers to cause a denial of service (heap-based buffer over-read) via a crafted file.",
+        "Severity": "LOW",
+        "References": [
+          "http://linux.oracle.com/cve/CVE-2018-16062.html",
+          "http://linux.oracle.com/errata/ELSA-2019-2197.html",
+          "http://lists.opensuse.org/opensuse-security-announce/2019-06/msg00052.html",
+          "https://access.redhat.com/errata/RHSA-2019:2197",
+          "https://cve.mitre.org/cgi-bin/cvename.cgi?name=CVE-2018-16062",
+          "https://lists.debian.org/debian-lts-announce/2019/02/msg00036.html",
+          "https://sourceware.org/bugzilla/show_bug.cgi?id=23541",
+          "https://sourceware.org/git/?p=elfutils.git;a=commit;h=29e31978ba51c1051743a503ee325b5ebc03d7e9",
+          "https://usn.ubuntu.com/4012-1/"
+        ]
+      },
+      {
         "VulnerabilityID": "CVE-2018-16402",
         "PkgName": "elfutils-libelf",
         "InstalledVersion": "0.172-2.el7",
         "FixedVersion": "0.176-2.el7",
-<<<<<<< HEAD
-        "LayerID": "sha256:d69483a6face4499acb974449d1303591fcbb5cdce5420f36f8a6607bda11854",
-        "SeveritySource": "nvd",
-=======
-        "Layer": {
-          "DiffID": "sha256:d69483a6face4499acb974449d1303591fcbb5cdce5420f36f8a6607bda11854"
-        },
->>>>>>> 329f2452
+        "Layer": {
+          "DiffID": "sha256:d69483a6face4499acb974449d1303591fcbb5cdce5420f36f8a6607bda11854"
+        },
+        "SeveritySource": "redhat",
         "Title": "elfutils: Double-free due to double decompression of sections in crafted ELF causes crash",
         "Description": "libelf/elf_end.c in elfutils 0.173 allows remote attackers to cause a denial of service (double free and application crash) or possibly have unspecified other impact because it tries to decompress twice.",
-        "Severity": "HIGH",
+        "Severity": "LOW",
         "References": [
           "http://linux.oracle.com/cve/CVE-2018-16402.html",
           "http://linux.oracle.com/errata/ELSA-2019-2197.html",
@@ -90,26 +389,396 @@
         ]
       },
       {
+        "VulnerabilityID": "CVE-2018-16403",
+        "PkgName": "elfutils-libelf",
+        "InstalledVersion": "0.172-2.el7",
+        "FixedVersion": "0.176-2.el7",
+        "Layer": {
+          "DiffID": "sha256:d69483a6face4499acb974449d1303591fcbb5cdce5420f36f8a6607bda11854"
+        },
+        "SeveritySource": "redhat",
+        "Title": "elfutils: Heap-based buffer over-read in libdw/dwarf_getabbrev.c and libwd/dwarf_hasattr.c causes crash",
+        "Description": "libdw in elfutils 0.173 checks the end of the attributes list incorrectly in dwarf_getabbrev in dwarf_getabbrev.c and dwarf_hasattr in dwarf_hasattr.c, leading to a heap-based buffer over-read and an application crash.",
+        "Severity": "LOW",
+        "References": [
+          "http://linux.oracle.com/cve/CVE-2018-16403.html",
+          "http://linux.oracle.com/errata/ELSA-2019-2197.html",
+          "http://lists.opensuse.org/opensuse-security-announce/2019-06/msg00052.html",
+          "https://access.redhat.com/errata/RHSA-2019:2197",
+          "https://cve.mitre.org/cgi-bin/cvename.cgi?name=CVE-2018-16403",
+          "https://sourceware.org/bugzilla/show_bug.cgi?id=23529",
+          "https://sourceware.org/git/?p=elfutils.git;a=commit;h=6983e59b727458a6c64d9659c85f08218bc4fcda",
+          "https://usn.ubuntu.com/4012-1/"
+        ]
+      },
+      {
+        "VulnerabilityID": "CVE-2018-18310",
+        "PkgName": "elfutils-libelf",
+        "InstalledVersion": "0.172-2.el7",
+        "FixedVersion": "0.176-2.el7",
+        "Layer": {
+          "DiffID": "sha256:d69483a6face4499acb974449d1303591fcbb5cdce5420f36f8a6607bda11854"
+        },
+        "SeveritySource": "redhat",
+        "Title": "elfutils: invalid memory address dereference was discovered in dwfl_segment_report_module.c in libdwfl",
+        "Description": "An invalid memory address dereference was discovered in dwfl_segment_report_module.c in libdwfl in elfutils through v0.174. The vulnerability allows attackers to cause a denial of service (application crash) with a crafted ELF file, as demonstrated by consider_notes.",
+        "Severity": "LOW",
+        "References": [
+          "http://linux.oracle.com/cve/CVE-2018-18310.html",
+          "http://linux.oracle.com/errata/ELSA-2019-2197.html",
+          "https://cve.mitre.org/cgi-bin/cvename.cgi?name=CVE-2018-18310",
+          "https://lists.debian.org/debian-lts-announce/2019/02/msg00036.html",
+          "https://sourceware.org/bugzilla/show_bug.cgi?id=23752",
+          "https://sourceware.org/ml/elfutils-devel/2018-q4/msg00022.html",
+          "https://usn.ubuntu.com/4012-1/"
+        ]
+      },
+      {
+        "VulnerabilityID": "CVE-2018-18520",
+        "PkgName": "elfutils-libelf",
+        "InstalledVersion": "0.172-2.el7",
+        "FixedVersion": "0.176-2.el7",
+        "Layer": {
+          "DiffID": "sha256:d69483a6face4499acb974449d1303591fcbb5cdce5420f36f8a6607bda11854"
+        },
+        "SeveritySource": "redhat",
+        "Title": "elfutils: eu-size cannot handle recursive ar files",
+        "Description": "An Invalid Memory Address Dereference exists in the function elf_end in libelf in elfutils through v0.174. Although eu-size is intended to support ar files inside ar files, handle_ar in size.c closes the outer ar file before handling all inner entries. The vulnerability allows attackers to cause a denial of service (application crash) with a crafted ELF file.",
+        "Severity": "LOW",
+        "References": [
+          "http://linux.oracle.com/cve/CVE-2018-18520.html",
+          "http://linux.oracle.com/errata/ELSA-2019-2197.html",
+          "https://cve.mitre.org/cgi-bin/cvename.cgi?name=CVE-2018-18520",
+          "https://lists.debian.org/debian-lts-announce/2019/02/msg00036.html",
+          "https://sourceware.org/bugzilla/show_bug.cgi?id=23787",
+          "https://sourceware.org/ml/elfutils-devel/2018-q4/msg00057.html",
+          "https://usn.ubuntu.com/4012-1/"
+        ]
+      },
+      {
+        "VulnerabilityID": "CVE-2018-18521",
+        "PkgName": "elfutils-libelf",
+        "InstalledVersion": "0.172-2.el7",
+        "FixedVersion": "0.176-2.el7",
+        "Layer": {
+          "DiffID": "sha256:d69483a6face4499acb974449d1303591fcbb5cdce5420f36f8a6607bda11854"
+        },
+        "SeveritySource": "redhat",
+        "Title": "elfutils: Divide-by-zero in arlib_add_symbols function in arlib.c",
+        "Description": "Divide-by-zero vulnerabilities in the function arlib_add_symbols() in arlib.c in elfutils 0.174 allow remote attackers to cause a denial of service (application crash) with a crafted ELF file, as demonstrated by eu-ranlib, because a zero sh_entsize is mishandled.",
+        "Severity": "LOW",
+        "References": [
+          "http://linux.oracle.com/cve/CVE-2018-18521.html",
+          "http://linux.oracle.com/errata/ELSA-2019-2197.html",
+          "https://cve.mitre.org/cgi-bin/cvename.cgi?name=CVE-2018-18521",
+          "https://lists.debian.org/debian-lts-announce/2019/02/msg00036.html",
+          "https://sourceware.org/bugzilla/show_bug.cgi?id=23786",
+          "https://sourceware.org/ml/elfutils-devel/2018-q4/msg00055.html",
+          "https://usn.ubuntu.com/4012-1/"
+        ]
+      },
+      {
+        "VulnerabilityID": "CVE-2019-7149",
+        "PkgName": "elfutils-libelf",
+        "InstalledVersion": "0.172-2.el7",
+        "FixedVersion": "0.176-2.el7",
+        "Layer": {
+          "DiffID": "sha256:d69483a6face4499acb974449d1303591fcbb5cdce5420f36f8a6607bda11854"
+        },
+        "SeveritySource": "redhat",
+        "Title": "elfutils: heap-based buffer over-read in read_srclines in dwarf_getsrclines.c in libdw",
+        "Description": "A heap-based buffer over-read was discovered in the function read_srclines in dwarf_getsrclines.c in libdw in elfutils 0.175. A crafted input can cause segmentation faults, leading to denial-of-service, as demonstrated by eu-nm.",
+        "Severity": "LOW",
+        "References": [
+          "http://linux.oracle.com/cve/CVE-2019-7149.html",
+          "http://linux.oracle.com/errata/ELSA-2019-3575.html",
+          "https://cve.mitre.org/cgi-bin/cvename.cgi?name=CVE-2019-7149",
+          "https://lists.debian.org/debian-lts-announce/2019/02/msg00036.html",
+          "https://sourceware.org/bugzilla/show_bug.cgi?id=24102",
+          "https://sourceware.org/ml/elfutils-devel/2019-q1/msg00068.html",
+          "https://usn.ubuntu.com/4012-1/"
+        ]
+      },
+      {
+        "VulnerabilityID": "CVE-2019-7150",
+        "PkgName": "elfutils-libelf",
+        "InstalledVersion": "0.172-2.el7",
+        "FixedVersion": "0.176-2.el7",
+        "Layer": {
+          "DiffID": "sha256:d69483a6face4499acb974449d1303591fcbb5cdce5420f36f8a6607bda11854"
+        },
+        "SeveritySource": "redhat",
+        "Title": "elfutils: segmentation fault in elf64_xlatetom in libelf/elf32_xlatetom.c",
+        "Description": "An issue was discovered in elfutils 0.175. A segmentation fault can occur in the function elf64_xlatetom in libelf/elf32_xlatetom.c, due to dwfl_segment_report_module not checking whether the dyn data read from a core file is truncated. A crafted input can cause a program crash, leading to denial-of-service, as demonstrated by eu-stack.",
+        "Severity": "LOW",
+        "References": [
+          "http://linux.oracle.com/cve/CVE-2019-7150.html",
+          "http://linux.oracle.com/errata/ELSA-2019-3575.html",
+          "https://cve.mitre.org/cgi-bin/cvename.cgi?name=CVE-2019-7150",
+          "https://lists.debian.org/debian-lts-announce/2019/02/msg00036.html",
+          "https://sourceware.org/bugzilla/show_bug.cgi?id=24103",
+          "https://sourceware.org/ml/elfutils-devel/2019-q1/msg00070.html",
+          "https://usn.ubuntu.com/4012-1/"
+        ]
+      },
+      {
+        "VulnerabilityID": "CVE-2019-7664",
+        "PkgName": "elfutils-libelf",
+        "InstalledVersion": "0.172-2.el7",
+        "FixedVersion": "0.176-2.el7",
+        "Layer": {
+          "DiffID": "sha256:d69483a6face4499acb974449d1303591fcbb5cdce5420f36f8a6607bda11854"
+        },
+        "SeveritySource": "redhat",
+        "Title": "elfutils: out of bound write in elf_cvt_note in libelf/note_xlate.h",
+        "Description": "In elfutils 0.175, a negative-sized memcpy is attempted in elf_cvt_note in libelf/note_xlate.h because of an incorrect overflow check. Crafted elf input causes a segmentation fault, leading to denial of service (program crash).",
+        "Severity": "LOW",
+        "References": [
+          "http://linux.oracle.com/cve/CVE-2019-7664.html",
+          "http://linux.oracle.com/errata/ELSA-2019-3575.html",
+          "https://access.redhat.com/errata/RHSA-2019:2197",
+          "https://cve.mitre.org/cgi-bin/cvename.cgi?name=CVE-2019-7664",
+          "https://sourceware.org/bugzilla/show_bug.cgi?id=24084"
+        ]
+      },
+      {
+        "VulnerabilityID": "CVE-2019-7665",
+        "PkgName": "elfutils-libelf",
+        "InstalledVersion": "0.172-2.el7",
+        "FixedVersion": "0.176-2.el7",
+        "Layer": {
+          "DiffID": "sha256:d69483a6face4499acb974449d1303591fcbb5cdce5420f36f8a6607bda11854"
+        },
+        "SeveritySource": "redhat",
+        "Title": "elfutils: heap-based buffer over-read in function elf32_xlatetom in elf32_xlatetom.c",
+        "Description": "In elfutils 0.175, a heap-based buffer over-read was discovered in the function elf32_xlatetom in elf32_xlatetom.c in libelf. A crafted ELF input can cause a segmentation fault leading to denial of service (program crash) because ebl_core_note does not reject malformed core file notes.",
+        "Severity": "LOW",
+        "References": [
+          "http://linux.oracle.com/cve/CVE-2019-7665.html",
+          "http://linux.oracle.com/errata/ELSA-2019-3575.html",
+          "https://cve.mitre.org/cgi-bin/cvename.cgi?name=CVE-2019-7665",
+          "https://lists.debian.org/debian-lts-announce/2019/02/msg00036.html",
+          "https://sourceware.org/bugzilla/show_bug.cgi?id=24089",
+          "https://sourceware.org/ml/elfutils-devel/2019-q1/msg00049.html",
+          "https://usn.ubuntu.com/4012-1/"
+        ]
+      },
+      {
+        "VulnerabilityID": "CVE-2018-16062",
+        "PkgName": "elfutils-libs",
+        "InstalledVersion": "0.172-2.el7",
+        "FixedVersion": "0.176-2.el7",
+        "Layer": {
+          "DiffID": "sha256:d69483a6face4499acb974449d1303591fcbb5cdce5420f36f8a6607bda11854"
+        },
+        "SeveritySource": "redhat",
+        "Title": "elfutils: Heap-based buffer over-read in libdw/dwarf_getaranges.c:dwarf_getaranges() via crafted file",
+        "Description": "dwarf_getaranges in dwarf_getaranges.c in libdw in elfutils before 2018-08-18 allows remote attackers to cause a denial of service (heap-based buffer over-read) via a crafted file.",
+        "Severity": "LOW",
+        "References": [
+          "http://linux.oracle.com/cve/CVE-2018-16062.html",
+          "http://linux.oracle.com/errata/ELSA-2019-2197.html",
+          "http://lists.opensuse.org/opensuse-security-announce/2019-06/msg00052.html",
+          "https://access.redhat.com/errata/RHSA-2019:2197",
+          "https://cve.mitre.org/cgi-bin/cvename.cgi?name=CVE-2018-16062",
+          "https://lists.debian.org/debian-lts-announce/2019/02/msg00036.html",
+          "https://sourceware.org/bugzilla/show_bug.cgi?id=23541",
+          "https://sourceware.org/git/?p=elfutils.git;a=commit;h=29e31978ba51c1051743a503ee325b5ebc03d7e9",
+          "https://usn.ubuntu.com/4012-1/"
+        ]
+      },
+      {
         "VulnerabilityID": "CVE-2018-16402",
         "PkgName": "elfutils-libs",
         "InstalledVersion": "0.172-2.el7",
         "FixedVersion": "0.176-2.el7",
-<<<<<<< HEAD
-        "LayerID": "sha256:d69483a6face4499acb974449d1303591fcbb5cdce5420f36f8a6607bda11854",
-        "SeveritySource": "nvd",
-=======
-        "Layer": {
-          "DiffID": "sha256:d69483a6face4499acb974449d1303591fcbb5cdce5420f36f8a6607bda11854"
-        },
->>>>>>> 329f2452
+        "Layer": {
+          "DiffID": "sha256:d69483a6face4499acb974449d1303591fcbb5cdce5420f36f8a6607bda11854"
+        },
+        "SeveritySource": "redhat",
         "Title": "elfutils: Double-free due to double decompression of sections in crafted ELF causes crash",
         "Description": "libelf/elf_end.c in elfutils 0.173 allows remote attackers to cause a denial of service (double free and application crash) or possibly have unspecified other impact because it tries to decompress twice.",
-        "Severity": "HIGH",
+        "Severity": "LOW",
         "References": [
           "http://linux.oracle.com/cve/CVE-2018-16402.html",
           "http://linux.oracle.com/errata/ELSA-2019-2197.html",
           "https://cve.mitre.org/cgi-bin/cvename.cgi?name=CVE-2018-16402",
           "https://sourceware.org/bugzilla/show_bug.cgi?id=23528",
+          "https://usn.ubuntu.com/4012-1/"
+        ]
+      },
+      {
+        "VulnerabilityID": "CVE-2018-16403",
+        "PkgName": "elfutils-libs",
+        "InstalledVersion": "0.172-2.el7",
+        "FixedVersion": "0.176-2.el7",
+        "Layer": {
+          "DiffID": "sha256:d69483a6face4499acb974449d1303591fcbb5cdce5420f36f8a6607bda11854"
+        },
+        "SeveritySource": "redhat",
+        "Title": "elfutils: Heap-based buffer over-read in libdw/dwarf_getabbrev.c and libwd/dwarf_hasattr.c causes crash",
+        "Description": "libdw in elfutils 0.173 checks the end of the attributes list incorrectly in dwarf_getabbrev in dwarf_getabbrev.c and dwarf_hasattr in dwarf_hasattr.c, leading to a heap-based buffer over-read and an application crash.",
+        "Severity": "LOW",
+        "References": [
+          "http://linux.oracle.com/cve/CVE-2018-16403.html",
+          "http://linux.oracle.com/errata/ELSA-2019-2197.html",
+          "http://lists.opensuse.org/opensuse-security-announce/2019-06/msg00052.html",
+          "https://access.redhat.com/errata/RHSA-2019:2197",
+          "https://cve.mitre.org/cgi-bin/cvename.cgi?name=CVE-2018-16403",
+          "https://sourceware.org/bugzilla/show_bug.cgi?id=23529",
+          "https://sourceware.org/git/?p=elfutils.git;a=commit;h=6983e59b727458a6c64d9659c85f08218bc4fcda",
+          "https://usn.ubuntu.com/4012-1/"
+        ]
+      },
+      {
+        "VulnerabilityID": "CVE-2018-18310",
+        "PkgName": "elfutils-libs",
+        "InstalledVersion": "0.172-2.el7",
+        "FixedVersion": "0.176-2.el7",
+        "Layer": {
+          "DiffID": "sha256:d69483a6face4499acb974449d1303591fcbb5cdce5420f36f8a6607bda11854"
+        },
+        "SeveritySource": "redhat",
+        "Title": "elfutils: invalid memory address dereference was discovered in dwfl_segment_report_module.c in libdwfl",
+        "Description": "An invalid memory address dereference was discovered in dwfl_segment_report_module.c in libdwfl in elfutils through v0.174. The vulnerability allows attackers to cause a denial of service (application crash) with a crafted ELF file, as demonstrated by consider_notes.",
+        "Severity": "LOW",
+        "References": [
+          "http://linux.oracle.com/cve/CVE-2018-18310.html",
+          "http://linux.oracle.com/errata/ELSA-2019-2197.html",
+          "https://cve.mitre.org/cgi-bin/cvename.cgi?name=CVE-2018-18310",
+          "https://lists.debian.org/debian-lts-announce/2019/02/msg00036.html",
+          "https://sourceware.org/bugzilla/show_bug.cgi?id=23752",
+          "https://sourceware.org/ml/elfutils-devel/2018-q4/msg00022.html",
+          "https://usn.ubuntu.com/4012-1/"
+        ]
+      },
+      {
+        "VulnerabilityID": "CVE-2018-18520",
+        "PkgName": "elfutils-libs",
+        "InstalledVersion": "0.172-2.el7",
+        "FixedVersion": "0.176-2.el7",
+        "Layer": {
+          "DiffID": "sha256:d69483a6face4499acb974449d1303591fcbb5cdce5420f36f8a6607bda11854"
+        },
+        "SeveritySource": "redhat",
+        "Title": "elfutils: eu-size cannot handle recursive ar files",
+        "Description": "An Invalid Memory Address Dereference exists in the function elf_end in libelf in elfutils through v0.174. Although eu-size is intended to support ar files inside ar files, handle_ar in size.c closes the outer ar file before handling all inner entries. The vulnerability allows attackers to cause a denial of service (application crash) with a crafted ELF file.",
+        "Severity": "LOW",
+        "References": [
+          "http://linux.oracle.com/cve/CVE-2018-18520.html",
+          "http://linux.oracle.com/errata/ELSA-2019-2197.html",
+          "https://cve.mitre.org/cgi-bin/cvename.cgi?name=CVE-2018-18520",
+          "https://lists.debian.org/debian-lts-announce/2019/02/msg00036.html",
+          "https://sourceware.org/bugzilla/show_bug.cgi?id=23787",
+          "https://sourceware.org/ml/elfutils-devel/2018-q4/msg00057.html",
+          "https://usn.ubuntu.com/4012-1/"
+        ]
+      },
+      {
+        "VulnerabilityID": "CVE-2018-18521",
+        "PkgName": "elfutils-libs",
+        "InstalledVersion": "0.172-2.el7",
+        "FixedVersion": "0.176-2.el7",
+        "Layer": {
+          "DiffID": "sha256:d69483a6face4499acb974449d1303591fcbb5cdce5420f36f8a6607bda11854"
+        },
+        "SeveritySource": "redhat",
+        "Title": "elfutils: Divide-by-zero in arlib_add_symbols function in arlib.c",
+        "Description": "Divide-by-zero vulnerabilities in the function arlib_add_symbols() in arlib.c in elfutils 0.174 allow remote attackers to cause a denial of service (application crash) with a crafted ELF file, as demonstrated by eu-ranlib, because a zero sh_entsize is mishandled.",
+        "Severity": "LOW",
+        "References": [
+          "http://linux.oracle.com/cve/CVE-2018-18521.html",
+          "http://linux.oracle.com/errata/ELSA-2019-2197.html",
+          "https://cve.mitre.org/cgi-bin/cvename.cgi?name=CVE-2018-18521",
+          "https://lists.debian.org/debian-lts-announce/2019/02/msg00036.html",
+          "https://sourceware.org/bugzilla/show_bug.cgi?id=23786",
+          "https://sourceware.org/ml/elfutils-devel/2018-q4/msg00055.html",
+          "https://usn.ubuntu.com/4012-1/"
+        ]
+      },
+      {
+        "VulnerabilityID": "CVE-2019-7149",
+        "PkgName": "elfutils-libs",
+        "InstalledVersion": "0.172-2.el7",
+        "FixedVersion": "0.176-2.el7",
+        "Layer": {
+          "DiffID": "sha256:d69483a6face4499acb974449d1303591fcbb5cdce5420f36f8a6607bda11854"
+        },
+        "SeveritySource": "redhat",
+        "Title": "elfutils: heap-based buffer over-read in read_srclines in dwarf_getsrclines.c in libdw",
+        "Description": "A heap-based buffer over-read was discovered in the function read_srclines in dwarf_getsrclines.c in libdw in elfutils 0.175. A crafted input can cause segmentation faults, leading to denial-of-service, as demonstrated by eu-nm.",
+        "Severity": "LOW",
+        "References": [
+          "http://linux.oracle.com/cve/CVE-2019-7149.html",
+          "http://linux.oracle.com/errata/ELSA-2019-3575.html",
+          "https://cve.mitre.org/cgi-bin/cvename.cgi?name=CVE-2019-7149",
+          "https://lists.debian.org/debian-lts-announce/2019/02/msg00036.html",
+          "https://sourceware.org/bugzilla/show_bug.cgi?id=24102",
+          "https://sourceware.org/ml/elfutils-devel/2019-q1/msg00068.html",
+          "https://usn.ubuntu.com/4012-1/"
+        ]
+      },
+      {
+        "VulnerabilityID": "CVE-2019-7150",
+        "PkgName": "elfutils-libs",
+        "InstalledVersion": "0.172-2.el7",
+        "FixedVersion": "0.176-2.el7",
+        "Layer": {
+          "DiffID": "sha256:d69483a6face4499acb974449d1303591fcbb5cdce5420f36f8a6607bda11854"
+        },
+        "SeveritySource": "redhat",
+        "Title": "elfutils: segmentation fault in elf64_xlatetom in libelf/elf32_xlatetom.c",
+        "Description": "An issue was discovered in elfutils 0.175. A segmentation fault can occur in the function elf64_xlatetom in libelf/elf32_xlatetom.c, due to dwfl_segment_report_module not checking whether the dyn data read from a core file is truncated. A crafted input can cause a program crash, leading to denial-of-service, as demonstrated by eu-stack.",
+        "Severity": "LOW",
+        "References": [
+          "http://linux.oracle.com/cve/CVE-2019-7150.html",
+          "http://linux.oracle.com/errata/ELSA-2019-3575.html",
+          "https://cve.mitre.org/cgi-bin/cvename.cgi?name=CVE-2019-7150",
+          "https://lists.debian.org/debian-lts-announce/2019/02/msg00036.html",
+          "https://sourceware.org/bugzilla/show_bug.cgi?id=24103",
+          "https://sourceware.org/ml/elfutils-devel/2019-q1/msg00070.html",
+          "https://usn.ubuntu.com/4012-1/"
+        ]
+      },
+      {
+        "VulnerabilityID": "CVE-2019-7664",
+        "PkgName": "elfutils-libs",
+        "InstalledVersion": "0.172-2.el7",
+        "FixedVersion": "0.176-2.el7",
+        "Layer": {
+          "DiffID": "sha256:d69483a6face4499acb974449d1303591fcbb5cdce5420f36f8a6607bda11854"
+        },
+        "SeveritySource": "redhat",
+        "Title": "elfutils: out of bound write in elf_cvt_note in libelf/note_xlate.h",
+        "Description": "In elfutils 0.175, a negative-sized memcpy is attempted in elf_cvt_note in libelf/note_xlate.h because of an incorrect overflow check. Crafted elf input causes a segmentation fault, leading to denial of service (program crash).",
+        "Severity": "LOW",
+        "References": [
+          "http://linux.oracle.com/cve/CVE-2019-7664.html",
+          "http://linux.oracle.com/errata/ELSA-2019-3575.html",
+          "https://access.redhat.com/errata/RHSA-2019:2197",
+          "https://cve.mitre.org/cgi-bin/cvename.cgi?name=CVE-2019-7664",
+          "https://sourceware.org/bugzilla/show_bug.cgi?id=24084"
+        ]
+      },
+      {
+        "VulnerabilityID": "CVE-2019-7665",
+        "PkgName": "elfutils-libs",
+        "InstalledVersion": "0.172-2.el7",
+        "FixedVersion": "0.176-2.el7",
+        "Layer": {
+          "DiffID": "sha256:d69483a6face4499acb974449d1303591fcbb5cdce5420f36f8a6607bda11854"
+        },
+        "SeveritySource": "redhat",
+        "Title": "elfutils: heap-based buffer over-read in function elf32_xlatetom in elf32_xlatetom.c",
+        "Description": "In elfutils 0.175, a heap-based buffer over-read was discovered in the function elf32_xlatetom in elf32_xlatetom.c in libelf. A crafted ELF input can cause a segmentation fault leading to denial of service (program crash) because ebl_core_note does not reject malformed core file notes.",
+        "Severity": "LOW",
+        "References": [
+          "http://linux.oracle.com/cve/CVE-2019-7665.html",
+          "http://linux.oracle.com/errata/ELSA-2019-3575.html",
+          "https://cve.mitre.org/cgi-bin/cvename.cgi?name=CVE-2019-7665",
+          "https://lists.debian.org/debian-lts-announce/2019/02/msg00036.html",
+          "https://sourceware.org/bugzilla/show_bug.cgi?id=24089",
+          "https://sourceware.org/ml/elfutils-devel/2019-q1/msg00049.html",
           "https://usn.ubuntu.com/4012-1/"
         ]
       },
@@ -118,11 +787,13 @@
         "PkgName": "libcurl",
         "InstalledVersion": "7.29.0-51.el7",
         "FixedVersion": "7.29.0-51.el7_6.3",
-        "LayerID": "sha256:d69483a6face4499acb974449d1303591fcbb5cdce5420f36f8a6607bda11854",
-        "SeveritySource": "nvd",
+        "Layer": {
+          "DiffID": "sha256:d69483a6face4499acb974449d1303591fcbb5cdce5420f36f8a6607bda11854"
+        },
+        "SeveritySource": "redhat",
         "Title": "curl: NTLM password overflow via integer overflow",
         "Description": "curl before version 7.61.1 is vulnerable to a buffer overrun in the NTLM authentication code. The internal function Curl_ntlm_core_mk_nt_hash multiplies the length of the password by two (SUM) to figure out how large temporary storage area to allocate from the heap. The length value is then subsequently used to iterate over the password and generate output into the allocated storage buffer. On systems with a 32 bit size_t, the math to calculate SUM triggers an integer overflow when the password length exceeds 2GB (2^31 bytes). This integer overflow usually causes a very small buffer to actually get allocated instead of the intended very huge one, making the use of that buffer end up in a heap buffer overflow. (This bug is almost identical to CVE-2017-8816.)",
-        "Severity": "HIGH",
+        "Severity": "LOW",
         "References": [
           "http://linux.oracle.com/cve/CVE-2018-14618.html",
           "http://linux.oracle.com/errata/ELSA-2019-1880.html",
@@ -140,12 +811,42 @@
         ]
       },
       {
+        "VulnerabilityID": "CVE-2018-16842",
+        "PkgName": "libcurl",
+        "InstalledVersion": "7.29.0-51.el7",
+        "FixedVersion": "7.29.0-54.el7",
+        "Layer": {
+          "DiffID": "sha256:d69483a6face4499acb974449d1303591fcbb5cdce5420f36f8a6607bda11854"
+        },
+        "SeveritySource": "redhat",
+        "Title": "curl: Heap-based buffer over-read in the curl tool warning formatting",
+        "Description": "Curl versions 7.14.1 through 7.61.1 are vulnerable to a heap-based buffer over-read in the tool_msgs.c:voutf() function that may result in information exposure and denial of service.",
+        "Severity": "LOW",
+        "References": [
+          "http://linux.oracle.com/cve/CVE-2018-16842.html",
+          "http://linux.oracle.com/errata/ELSA-2019-2181.html",
+          "http://www.securitytracker.com/id/1042014",
+          "https://access.redhat.com/errata/RHSA-2019:2181",
+          "https://bugzilla.redhat.com/show_bug.cgi?id=CVE-2018-16842",
+          "https://curl.haxx.se/docs/CVE-2018-16842.html",
+          "https://cve.mitre.org/cgi-bin/cvename.cgi?name=CVE-2018-16842",
+          "https://github.com/curl/curl/commit/d530e92f59ae9bb2d47066c3c460b25d2ffeb211",
+          "https://lists.debian.org/debian-lts-announce/2018/11/msg00005.html",
+          "https://security.gentoo.org/glsa/201903-03",
+          "https://usn.ubuntu.com/3805-1/",
+          "https://usn.ubuntu.com/3805-2/",
+          "https://www.debian.org/security/2018/dsa-4331"
+        ]
+      },
+      {
         "VulnerabilityID": "CVE-2019-3855",
         "PkgName": "libssh2",
         "InstalledVersion": "1.4.3-12.el7",
         "FixedVersion": "1.4.3-12.el7_6.2",
-        "LayerID": "sha256:d69483a6face4499acb974449d1303591fcbb5cdce5420f36f8a6607bda11854",
-        "SeveritySource": "nvd",
+        "Layer": {
+          "DiffID": "sha256:d69483a6face4499acb974449d1303591fcbb5cdce5420f36f8a6607bda11854"
+        },
+        "SeveritySource": "redhat",
         "Title": "libssh2: Integer overflow in transport read resulting in out of bounds write",
         "Description": "An integer overflow flaw which could lead to an out of bounds write was discovered in libssh2 before 1.8.1 in the way packets are read from the server. A remote attacker who compromises a SSH server may be able to execute code on the client system when a user connects to the server.",
         "Severity": "HIGH",
@@ -173,416 +874,487 @@
         ]
       },
       {
-        "VulnerabilityID": "CVE-2018-0495",
-        "PkgName": "nspr",
-        "InstalledVersion": "4.19.0-1.el7_5",
-        "FixedVersion": "4.21.0-1.el7",
-<<<<<<< HEAD
-        "LayerID": "sha256:d69483a6face4499acb974449d1303591fcbb5cdce5420f36f8a6607bda11854",
-        "SeveritySource": "nvd",
-=======
-        "Layer": {
-          "DiffID": "sha256:d69483a6face4499acb974449d1303591fcbb5cdce5420f36f8a6607bda11854"
-        },
->>>>>>> 329f2452
-        "Title": "ROHNP: Key Extraction Side Channel in Multiple Crypto Libraries",
-        "Description": "Libgcrypt before 1.7.10 and 1.8.x before 1.8.3 allows a memory-cache side-channel attack on ECDSA signatures that can be mitigated through the use of blinding during the signing process in the _gcry_ecc_ecdsa_sign function in cipher/ecc-ecdsa.c, aka the Return Of the Hidden Number Problem or ROHNP. To discover an ECDSA key, the attacker needs access to either the local machine or a different virtual machine on the same physical host.",
-        "Severity": "LOW",
-        "References": [
-          "http://linux.oracle.com/cve/CVE-2018-0495.html",
-          "http://linux.oracle.com/errata/ELSA-2019-2237.html",
-          "http://www.securitytracker.com/id/1041144",
-          "http://www.securitytracker.com/id/1041147",
-          "https://access.redhat.com/errata/RHSA-2018:3221",
-          "https://access.redhat.com/errata/RHSA-2018:3505",
-          "https://access.redhat.com/errata/RHSA-2019:1296",
-          "https://access.redhat.com/errata/RHSA-2019:1297",
-          "https://cve.mitre.org/cgi-bin/cvename.cgi?name=CVE-2018-0495",
-          "https://dev.gnupg.org/T4011",
-          "https://git.gnupg.org/cgi-bin/gitweb.cgi?p=libgcrypt.git;a=commit;h=9010d1576e278a4274ad3f4aa15776c28f6ba965",
-          "https://lists.debian.org/debian-lts-announce/2018/06/msg00013.html",
-          "https://lists.gnupg.org/pipermail/gnupg-announce/2018q2/000426.html",
-          "https://usn.ubuntu.com/3689-1/",
-          "https://usn.ubuntu.com/3689-2/",
-          "https://usn.ubuntu.com/3692-1/",
-          "https://usn.ubuntu.com/3692-2/",
-          "https://usn.ubuntu.com/3850-1/",
-          "https://usn.ubuntu.com/3850-2/",
-          "https://www.debian.org/security/2018/dsa-4231",
-          "https://www.nccgroup.trust/us/our-research/technical-advisory-return-of-the-hidden-number-problem/",
-          "https://www.oracle.com/technetwork/security-advisory/cpuapr2019-5072813.html"
-        ]
-      },
-      {
-        "VulnerabilityID": "CVE-2018-0495",
+        "VulnerabilityID": "CVE-2019-3856",
+        "PkgName": "libssh2",
+        "InstalledVersion": "1.4.3-12.el7",
+        "FixedVersion": "1.4.3-12.el7_6.2",
+        "Layer": {
+          "DiffID": "sha256:d69483a6face4499acb974449d1303591fcbb5cdce5420f36f8a6607bda11854"
+        },
+        "SeveritySource": "redhat",
+        "Title": "libssh2: Integer overflow in keyboard interactive handling resulting in out of bounds write",
+        "Description": "An integer overflow flaw, which could lead to an out of bounds write, was discovered in libssh2 before 1.8.1 in the way keyboard prompt requests are parsed. A remote attacker who compromises a SSH server may be able to execute code on the client system when a user connects to the server.",
+        "Severity": "HIGH",
+        "References": [
+          "http://linux.oracle.com/cve/CVE-2019-3856.html",
+          "http://linux.oracle.com/errata/ELSA-2019-1652.html",
+          "http://lists.opensuse.org/opensuse-security-announce/2019-03/msg00040.html",
+          "http://lists.opensuse.org/opensuse-security-announce/2019-04/msg00003.html",
+          "https://access.redhat.com/errata/RHSA-2019:0679",
+          "https://access.redhat.com/errata/RHSA-2019:1175",
+          "https://bugzilla.redhat.com/show_bug.cgi?id=CVE-2019-3856",
+          "https://cve.mitre.org/cgi-bin/cvename.cgi?name=CVE-2019-3856",
+          "https://lists.debian.org/debian-lts-announce/2019/03/msg00032.html",
+          "https://lists.fedoraproject.org/archives/list/package-announce@lists.fedoraproject.org/message/5DK6VO2CEUTAJFYIKWNZKEKYMYR3NO2O/",
+          "https://seclists.org/bugtraq/2019/Apr/25",
+          "https://security.netapp.com/advisory/ntap-20190327-0005/",
+          "https://www.debian.org/security/2019/dsa-4431",
+          "https://www.libssh2.org/CVE-2019-3856.html"
+        ]
+      },
+      {
+        "VulnerabilityID": "CVE-2019-3857",
+        "PkgName": "libssh2",
+        "InstalledVersion": "1.4.3-12.el7",
+        "FixedVersion": "1.4.3-12.el7_6.2",
+        "Layer": {
+          "DiffID": "sha256:d69483a6face4499acb974449d1303591fcbb5cdce5420f36f8a6607bda11854"
+        },
+        "SeveritySource": "redhat",
+        "Title": "libssh2: Integer overflow in SSH packet processing channel resulting in out of bounds write",
+        "Description": "An integer overflow flaw which could lead to an out of bounds write was discovered in libssh2 before 1.8.1 in the way SSH_MSG_CHANNEL_REQUEST packets with an exit signal are parsed. A remote attacker who compromises a SSH server may be able to execute code on the client system when a user connects to the server.",
+        "Severity": "HIGH",
+        "References": [
+          "http://linux.oracle.com/cve/CVE-2019-3857.html",
+          "http://linux.oracle.com/errata/ELSA-2019-1652.html",
+          "http://lists.opensuse.org/opensuse-security-announce/2019-03/msg00040.html",
+          "http://lists.opensuse.org/opensuse-security-announce/2019-04/msg00003.html",
+          "https://access.redhat.com/errata/RHSA-2019:0679",
+          "https://access.redhat.com/errata/RHSA-2019:1175",
+          "https://bugzilla.redhat.com/show_bug.cgi?id=CVE-2019-3857",
+          "https://cve.mitre.org/cgi-bin/cvename.cgi?name=CVE-2019-3857",
+          "https://lists.debian.org/debian-lts-announce/2019/03/msg00032.html",
+          "https://lists.fedoraproject.org/archives/list/package-announce@lists.fedoraproject.org/message/5DK6VO2CEUTAJFYIKWNZKEKYMYR3NO2O/",
+          "https://seclists.org/bugtraq/2019/Apr/25",
+          "https://security.netapp.com/advisory/ntap-20190327-0005/",
+          "https://www.debian.org/security/2019/dsa-4431",
+          "https://www.libssh2.org/CVE-2019-3857.html"
+        ]
+      },
+      {
+        "VulnerabilityID": "CVE-2019-3863",
+        "PkgName": "libssh2",
+        "InstalledVersion": "1.4.3-12.el7",
+        "FixedVersion": "1.4.3-12.el7_6.2",
+        "Layer": {
+          "DiffID": "sha256:d69483a6face4499acb974449d1303591fcbb5cdce5420f36f8a6607bda11854"
+        },
+        "SeveritySource": "redhat",
+        "Title": "libssh2: Integer overflow in user authenticate keyboard interactive allows out-of-bounds writes",
+        "Description": "A flaw was found in libssh2 before 1.8.1. A server could send a multiple keyboard interactive response messages whose total length are greater than unsigned char max characters. This value is used as an index to copy memory causing in an out of bounds memory write error.",
+        "Severity": "HIGH",
+        "References": [
+          "http://linux.oracle.com/cve/CVE-2019-3863.html",
+          "http://linux.oracle.com/errata/ELSA-2019-1652.html",
+          "http://lists.opensuse.org/opensuse-security-announce/2019-03/msg00040.html",
+          "http://lists.opensuse.org/opensuse-security-announce/2019-04/msg00003.html",
+          "https://access.redhat.com/errata/RHSA-2019:0679",
+          "https://access.redhat.com/errata/RHSA-2019:1175",
+          "https://bugzilla.redhat.com/show_bug.cgi?id=CVE-2019-3863",
+          "https://cve.mitre.org/cgi-bin/cvename.cgi?name=CVE-2019-3863",
+          "https://lists.debian.org/debian-lts-announce/2019/03/msg00032.html",
+          "https://lists.fedoraproject.org/archives/list/package-announce@lists.fedoraproject.org/message/5DK6VO2CEUTAJFYIKWNZKEKYMYR3NO2O/",
+          "https://seclists.org/bugtraq/2019/Apr/25",
+          "https://security.netapp.com/advisory/ntap-20190327-0005/",
+          "https://www.debian.org/security/2019/dsa-4431",
+          "https://www.libssh2.org/CVE-2019-3863.html"
+        ]
+      },
+      {
+        "VulnerabilityID": "CVE-2019-11745",
         "PkgName": "nss",
         "InstalledVersion": "3.36.0-7.1.el7_6",
-        "FixedVersion": "3.44.0-4.el7",
-<<<<<<< HEAD
-        "LayerID": "sha256:d69483a6face4499acb974449d1303591fcbb5cdce5420f36f8a6607bda11854",
-        "SeveritySource": "nvd",
-=======
-        "Layer": {
-          "DiffID": "sha256:d69483a6face4499acb974449d1303591fcbb5cdce5420f36f8a6607bda11854"
-        },
->>>>>>> 329f2452
-        "Title": "ROHNP: Key Extraction Side Channel in Multiple Crypto Libraries",
-        "Description": "Libgcrypt before 1.7.10 and 1.8.x before 1.8.3 allows a memory-cache side-channel attack on ECDSA signatures that can be mitigated through the use of blinding during the signing process in the _gcry_ecc_ecdsa_sign function in cipher/ecc-ecdsa.c, aka the Return Of the Hidden Number Problem or ROHNP. To discover an ECDSA key, the attacker needs access to either the local machine or a different virtual machine on the same physical host.",
-        "Severity": "LOW",
-        "References": [
-          "http://linux.oracle.com/cve/CVE-2018-0495.html",
-          "http://linux.oracle.com/errata/ELSA-2019-2237.html",
-          "http://www.securitytracker.com/id/1041144",
-          "http://www.securitytracker.com/id/1041147",
-          "https://access.redhat.com/errata/RHSA-2018:3221",
-          "https://access.redhat.com/errata/RHSA-2018:3505",
-          "https://access.redhat.com/errata/RHSA-2019:1296",
-          "https://access.redhat.com/errata/RHSA-2019:1297",
-          "https://cve.mitre.org/cgi-bin/cvename.cgi?name=CVE-2018-0495",
-          "https://dev.gnupg.org/T4011",
-          "https://git.gnupg.org/cgi-bin/gitweb.cgi?p=libgcrypt.git;a=commit;h=9010d1576e278a4274ad3f4aa15776c28f6ba965",
-          "https://lists.debian.org/debian-lts-announce/2018/06/msg00013.html",
-          "https://lists.gnupg.org/pipermail/gnupg-announce/2018q2/000426.html",
-          "https://usn.ubuntu.com/3689-1/",
-          "https://usn.ubuntu.com/3689-2/",
-          "https://usn.ubuntu.com/3692-1/",
-          "https://usn.ubuntu.com/3692-2/",
-          "https://usn.ubuntu.com/3850-1/",
-          "https://usn.ubuntu.com/3850-2/",
-          "https://www.debian.org/security/2018/dsa-4231",
-          "https://www.nccgroup.trust/us/our-research/technical-advisory-return-of-the-hidden-number-problem/",
-          "https://www.oracle.com/technetwork/security-advisory/cpuapr2019-5072813.html"
-        ]
-      },
-      {
-        "VulnerabilityID": "CVE-2018-0495",
+        "FixedVersion": "3.44.0-7.el7_7",
+        "Layer": {
+          "DiffID": "sha256:d69483a6face4499acb974449d1303591fcbb5cdce5420f36f8a6607bda11854"
+        },
+        "SeveritySource": "redhat",
+        "Title": "nss: Out-of-bounds write when passing an output buffer smaller than the block size to NSC_EncryptUpdate",
+        "Description": "When encrypting with a block cipher, if a call to NSC_EncryptUpdate was made with data smaller than the block size, a small out of bounds write could occur. This could have caused heap corruption and a potentially exploitable crash. This vulnerability affects Thunderbird \u003c 68.3, Firefox ESR \u003c 68.3, and Firefox \u003c 71.",
+        "Severity": "HIGH",
+        "References": [
+          "http://linux.oracle.com/cve/CVE-2019-11745.html",
+          "http://linux.oracle.com/errata/ELSA-2019-4190.html",
+          "http://lists.opensuse.org/opensuse-security-announce/2020-01/msg00000.html",
+          "http://lists.opensuse.org/opensuse-security-announce/2020-01/msg00001.html",
+          "http://lists.opensuse.org/opensuse-security-announce/2020-01/msg00006.html",
+          "https://bugzilla.mozilla.org/show_bug.cgi?id=1586176",
+          "https://cve.mitre.org/cgi-bin/cvename.cgi?name=CVE-2019-11745",
+          "https://developer.mozilla.org/en-US/docs/Mozilla/Projects/NSS/NSS_3.44.3_release_notes",
+          "https://developer.mozilla.org/en-US/docs/Mozilla/Projects/NSS/NSS_3.47.1_release_notes",
+          "https://usn.ubuntu.com/4241-1/",
+          "https://www.mozilla.org/security/advisories/mfsa2019-36/",
+          "https://www.mozilla.org/security/advisories/mfsa2019-37/",
+          "https://www.mozilla.org/security/advisories/mfsa2019-38/"
+        ]
+      },
+      {
+        "VulnerabilityID": "CVE-2019-11745",
         "PkgName": "nss-softokn",
         "InstalledVersion": "3.36.0-5.el7_5",
-        "FixedVersion": "3.44.0-5.el7",
-<<<<<<< HEAD
-        "LayerID": "sha256:d69483a6face4499acb974449d1303591fcbb5cdce5420f36f8a6607bda11854",
-        "SeveritySource": "nvd",
-=======
-        "Layer": {
-          "DiffID": "sha256:d69483a6face4499acb974449d1303591fcbb5cdce5420f36f8a6607bda11854"
-        },
->>>>>>> 329f2452
-        "Title": "ROHNP: Key Extraction Side Channel in Multiple Crypto Libraries",
-        "Description": "Libgcrypt before 1.7.10 and 1.8.x before 1.8.3 allows a memory-cache side-channel attack on ECDSA signatures that can be mitigated through the use of blinding during the signing process in the _gcry_ecc_ecdsa_sign function in cipher/ecc-ecdsa.c, aka the Return Of the Hidden Number Problem or ROHNP. To discover an ECDSA key, the attacker needs access to either the local machine or a different virtual machine on the same physical host.",
-        "Severity": "LOW",
-        "References": [
-          "http://linux.oracle.com/cve/CVE-2018-0495.html",
-          "http://linux.oracle.com/errata/ELSA-2019-2237.html",
-          "http://www.securitytracker.com/id/1041144",
-          "http://www.securitytracker.com/id/1041147",
-          "https://access.redhat.com/errata/RHSA-2018:3221",
-          "https://access.redhat.com/errata/RHSA-2018:3505",
-          "https://access.redhat.com/errata/RHSA-2019:1296",
-          "https://access.redhat.com/errata/RHSA-2019:1297",
-          "https://cve.mitre.org/cgi-bin/cvename.cgi?name=CVE-2018-0495",
-          "https://dev.gnupg.org/T4011",
-          "https://git.gnupg.org/cgi-bin/gitweb.cgi?p=libgcrypt.git;a=commit;h=9010d1576e278a4274ad3f4aa15776c28f6ba965",
-          "https://lists.debian.org/debian-lts-announce/2018/06/msg00013.html",
-          "https://lists.gnupg.org/pipermail/gnupg-announce/2018q2/000426.html",
-          "https://usn.ubuntu.com/3689-1/",
-          "https://usn.ubuntu.com/3689-2/",
-          "https://usn.ubuntu.com/3692-1/",
-          "https://usn.ubuntu.com/3692-2/",
-          "https://usn.ubuntu.com/3850-1/",
-          "https://usn.ubuntu.com/3850-2/",
-          "https://www.debian.org/security/2018/dsa-4231",
-          "https://www.nccgroup.trust/us/our-research/technical-advisory-return-of-the-hidden-number-problem/",
-          "https://www.oracle.com/technetwork/security-advisory/cpuapr2019-5072813.html"
-        ]
-      },
-      {
-        "VulnerabilityID": "CVE-2018-0495",
+        "FixedVersion": "3.44.0-8.el7_7",
+        "Layer": {
+          "DiffID": "sha256:d69483a6face4499acb974449d1303591fcbb5cdce5420f36f8a6607bda11854"
+        },
+        "SeveritySource": "redhat",
+        "Title": "nss: Out-of-bounds write when passing an output buffer smaller than the block size to NSC_EncryptUpdate",
+        "Description": "When encrypting with a block cipher, if a call to NSC_EncryptUpdate was made with data smaller than the block size, a small out of bounds write could occur. This could have caused heap corruption and a potentially exploitable crash. This vulnerability affects Thunderbird \u003c 68.3, Firefox ESR \u003c 68.3, and Firefox \u003c 71.",
+        "Severity": "HIGH",
+        "References": [
+          "http://linux.oracle.com/cve/CVE-2019-11745.html",
+          "http://linux.oracle.com/errata/ELSA-2019-4190.html",
+          "http://lists.opensuse.org/opensuse-security-announce/2020-01/msg00000.html",
+          "http://lists.opensuse.org/opensuse-security-announce/2020-01/msg00001.html",
+          "http://lists.opensuse.org/opensuse-security-announce/2020-01/msg00006.html",
+          "https://bugzilla.mozilla.org/show_bug.cgi?id=1586176",
+          "https://cve.mitre.org/cgi-bin/cvename.cgi?name=CVE-2019-11745",
+          "https://developer.mozilla.org/en-US/docs/Mozilla/Projects/NSS/NSS_3.44.3_release_notes",
+          "https://developer.mozilla.org/en-US/docs/Mozilla/Projects/NSS/NSS_3.47.1_release_notes",
+          "https://usn.ubuntu.com/4241-1/",
+          "https://www.mozilla.org/security/advisories/mfsa2019-36/",
+          "https://www.mozilla.org/security/advisories/mfsa2019-37/",
+          "https://www.mozilla.org/security/advisories/mfsa2019-38/"
+        ]
+      },
+      {
+        "VulnerabilityID": "CVE-2019-11745",
         "PkgName": "nss-softokn-freebl",
         "InstalledVersion": "3.36.0-5.el7_5",
-        "FixedVersion": "3.44.0-5.el7",
-<<<<<<< HEAD
-        "LayerID": "sha256:d69483a6face4499acb974449d1303591fcbb5cdce5420f36f8a6607bda11854",
-        "SeveritySource": "nvd",
-=======
-        "Layer": {
-          "DiffID": "sha256:d69483a6face4499acb974449d1303591fcbb5cdce5420f36f8a6607bda11854"
-        },
->>>>>>> 329f2452
-        "Title": "ROHNP: Key Extraction Side Channel in Multiple Crypto Libraries",
-        "Description": "Libgcrypt before 1.7.10 and 1.8.x before 1.8.3 allows a memory-cache side-channel attack on ECDSA signatures that can be mitigated through the use of blinding during the signing process in the _gcry_ecc_ecdsa_sign function in cipher/ecc-ecdsa.c, aka the Return Of the Hidden Number Problem or ROHNP. To discover an ECDSA key, the attacker needs access to either the local machine or a different virtual machine on the same physical host.",
-        "Severity": "LOW",
-        "References": [
-          "http://linux.oracle.com/cve/CVE-2018-0495.html",
-          "http://linux.oracle.com/errata/ELSA-2019-2237.html",
-          "http://www.securitytracker.com/id/1041144",
-          "http://www.securitytracker.com/id/1041147",
-          "https://access.redhat.com/errata/RHSA-2018:3221",
-          "https://access.redhat.com/errata/RHSA-2018:3505",
-          "https://access.redhat.com/errata/RHSA-2019:1296",
-          "https://access.redhat.com/errata/RHSA-2019:1297",
-          "https://cve.mitre.org/cgi-bin/cvename.cgi?name=CVE-2018-0495",
-          "https://dev.gnupg.org/T4011",
-          "https://git.gnupg.org/cgi-bin/gitweb.cgi?p=libgcrypt.git;a=commit;h=9010d1576e278a4274ad3f4aa15776c28f6ba965",
-          "https://lists.debian.org/debian-lts-announce/2018/06/msg00013.html",
-          "https://lists.gnupg.org/pipermail/gnupg-announce/2018q2/000426.html",
-          "https://usn.ubuntu.com/3689-1/",
-          "https://usn.ubuntu.com/3689-2/",
-          "https://usn.ubuntu.com/3692-1/",
-          "https://usn.ubuntu.com/3692-2/",
-          "https://usn.ubuntu.com/3850-1/",
-          "https://usn.ubuntu.com/3850-2/",
-          "https://www.debian.org/security/2018/dsa-4231",
-          "https://www.nccgroup.trust/us/our-research/technical-advisory-return-of-the-hidden-number-problem/",
-          "https://www.oracle.com/technetwork/security-advisory/cpuapr2019-5072813.html"
-        ]
-      },
-      {
-        "VulnerabilityID": "CVE-2018-0495",
+        "FixedVersion": "3.44.0-8.el7_7",
+        "Layer": {
+          "DiffID": "sha256:d69483a6face4499acb974449d1303591fcbb5cdce5420f36f8a6607bda11854"
+        },
+        "SeveritySource": "redhat",
+        "Title": "nss: Out-of-bounds write when passing an output buffer smaller than the block size to NSC_EncryptUpdate",
+        "Description": "When encrypting with a block cipher, if a call to NSC_EncryptUpdate was made with data smaller than the block size, a small out of bounds write could occur. This could have caused heap corruption and a potentially exploitable crash. This vulnerability affects Thunderbird \u003c 68.3, Firefox ESR \u003c 68.3, and Firefox \u003c 71.",
+        "Severity": "HIGH",
+        "References": [
+          "http://linux.oracle.com/cve/CVE-2019-11745.html",
+          "http://linux.oracle.com/errata/ELSA-2019-4190.html",
+          "http://lists.opensuse.org/opensuse-security-announce/2020-01/msg00000.html",
+          "http://lists.opensuse.org/opensuse-security-announce/2020-01/msg00001.html",
+          "http://lists.opensuse.org/opensuse-security-announce/2020-01/msg00006.html",
+          "https://bugzilla.mozilla.org/show_bug.cgi?id=1586176",
+          "https://cve.mitre.org/cgi-bin/cvename.cgi?name=CVE-2019-11745",
+          "https://developer.mozilla.org/en-US/docs/Mozilla/Projects/NSS/NSS_3.44.3_release_notes",
+          "https://developer.mozilla.org/en-US/docs/Mozilla/Projects/NSS/NSS_3.47.1_release_notes",
+          "https://usn.ubuntu.com/4241-1/",
+          "https://www.mozilla.org/security/advisories/mfsa2019-36/",
+          "https://www.mozilla.org/security/advisories/mfsa2019-37/",
+          "https://www.mozilla.org/security/advisories/mfsa2019-38/"
+        ]
+      },
+      {
+        "VulnerabilityID": "CVE-2019-11745",
         "PkgName": "nss-sysinit",
         "InstalledVersion": "3.36.0-7.1.el7_6",
-        "FixedVersion": "3.44.0-4.el7",
-<<<<<<< HEAD
-        "LayerID": "sha256:d69483a6face4499acb974449d1303591fcbb5cdce5420f36f8a6607bda11854",
-        "SeveritySource": "nvd",
-=======
-        "Layer": {
-          "DiffID": "sha256:d69483a6face4499acb974449d1303591fcbb5cdce5420f36f8a6607bda11854"
-        },
->>>>>>> 329f2452
-        "Title": "ROHNP: Key Extraction Side Channel in Multiple Crypto Libraries",
-        "Description": "Libgcrypt before 1.7.10 and 1.8.x before 1.8.3 allows a memory-cache side-channel attack on ECDSA signatures that can be mitigated through the use of blinding during the signing process in the _gcry_ecc_ecdsa_sign function in cipher/ecc-ecdsa.c, aka the Return Of the Hidden Number Problem or ROHNP. To discover an ECDSA key, the attacker needs access to either the local machine or a different virtual machine on the same physical host.",
-        "Severity": "LOW",
-        "References": [
-          "http://linux.oracle.com/cve/CVE-2018-0495.html",
-          "http://linux.oracle.com/errata/ELSA-2019-2237.html",
-          "http://www.securitytracker.com/id/1041144",
-          "http://www.securitytracker.com/id/1041147",
-          "https://access.redhat.com/errata/RHSA-2018:3221",
-          "https://access.redhat.com/errata/RHSA-2018:3505",
-          "https://access.redhat.com/errata/RHSA-2019:1296",
-          "https://access.redhat.com/errata/RHSA-2019:1297",
-          "https://cve.mitre.org/cgi-bin/cvename.cgi?name=CVE-2018-0495",
-          "https://dev.gnupg.org/T4011",
-          "https://git.gnupg.org/cgi-bin/gitweb.cgi?p=libgcrypt.git;a=commit;h=9010d1576e278a4274ad3f4aa15776c28f6ba965",
-          "https://lists.debian.org/debian-lts-announce/2018/06/msg00013.html",
-          "https://lists.gnupg.org/pipermail/gnupg-announce/2018q2/000426.html",
-          "https://usn.ubuntu.com/3689-1/",
-          "https://usn.ubuntu.com/3689-2/",
-          "https://usn.ubuntu.com/3692-1/",
-          "https://usn.ubuntu.com/3692-2/",
-          "https://usn.ubuntu.com/3850-1/",
-          "https://usn.ubuntu.com/3850-2/",
-          "https://www.debian.org/security/2018/dsa-4231",
-          "https://www.nccgroup.trust/us/our-research/technical-advisory-return-of-the-hidden-number-problem/",
-          "https://www.oracle.com/technetwork/security-advisory/cpuapr2019-5072813.html"
-        ]
-      },
-      {
-        "VulnerabilityID": "CVE-2018-0495",
+        "FixedVersion": "3.44.0-7.el7_7",
+        "Layer": {
+          "DiffID": "sha256:d69483a6face4499acb974449d1303591fcbb5cdce5420f36f8a6607bda11854"
+        },
+        "SeveritySource": "redhat",
+        "Title": "nss: Out-of-bounds write when passing an output buffer smaller than the block size to NSC_EncryptUpdate",
+        "Description": "When encrypting with a block cipher, if a call to NSC_EncryptUpdate was made with data smaller than the block size, a small out of bounds write could occur. This could have caused heap corruption and a potentially exploitable crash. This vulnerability affects Thunderbird \u003c 68.3, Firefox ESR \u003c 68.3, and Firefox \u003c 71.",
+        "Severity": "HIGH",
+        "References": [
+          "http://linux.oracle.com/cve/CVE-2019-11745.html",
+          "http://linux.oracle.com/errata/ELSA-2019-4190.html",
+          "http://lists.opensuse.org/opensuse-security-announce/2020-01/msg00000.html",
+          "http://lists.opensuse.org/opensuse-security-announce/2020-01/msg00001.html",
+          "http://lists.opensuse.org/opensuse-security-announce/2020-01/msg00006.html",
+          "https://bugzilla.mozilla.org/show_bug.cgi?id=1586176",
+          "https://cve.mitre.org/cgi-bin/cvename.cgi?name=CVE-2019-11745",
+          "https://developer.mozilla.org/en-US/docs/Mozilla/Projects/NSS/NSS_3.44.3_release_notes",
+          "https://developer.mozilla.org/en-US/docs/Mozilla/Projects/NSS/NSS_3.47.1_release_notes",
+          "https://usn.ubuntu.com/4241-1/",
+          "https://www.mozilla.org/security/advisories/mfsa2019-36/",
+          "https://www.mozilla.org/security/advisories/mfsa2019-37/",
+          "https://www.mozilla.org/security/advisories/mfsa2019-38/"
+        ]
+      },
+      {
+        "VulnerabilityID": "CVE-2019-11745",
         "PkgName": "nss-tools",
         "InstalledVersion": "3.36.0-7.1.el7_6",
-        "FixedVersion": "3.44.0-4.el7",
-<<<<<<< HEAD
-        "LayerID": "sha256:d69483a6face4499acb974449d1303591fcbb5cdce5420f36f8a6607bda11854",
-        "SeveritySource": "nvd",
-=======
-        "Layer": {
-          "DiffID": "sha256:d69483a6face4499acb974449d1303591fcbb5cdce5420f36f8a6607bda11854"
-        },
->>>>>>> 329f2452
-        "Title": "ROHNP: Key Extraction Side Channel in Multiple Crypto Libraries",
-        "Description": "Libgcrypt before 1.7.10 and 1.8.x before 1.8.3 allows a memory-cache side-channel attack on ECDSA signatures that can be mitigated through the use of blinding during the signing process in the _gcry_ecc_ecdsa_sign function in cipher/ecc-ecdsa.c, aka the Return Of the Hidden Number Problem or ROHNP. To discover an ECDSA key, the attacker needs access to either the local machine or a different virtual machine on the same physical host.",
-        "Severity": "LOW",
-        "References": [
-          "http://linux.oracle.com/cve/CVE-2018-0495.html",
-          "http://linux.oracle.com/errata/ELSA-2019-2237.html",
-          "http://www.securitytracker.com/id/1041144",
-          "http://www.securitytracker.com/id/1041147",
-          "https://access.redhat.com/errata/RHSA-2018:3221",
-          "https://access.redhat.com/errata/RHSA-2018:3505",
-          "https://access.redhat.com/errata/RHSA-2019:1296",
-          "https://access.redhat.com/errata/RHSA-2019:1297",
-          "https://cve.mitre.org/cgi-bin/cvename.cgi?name=CVE-2018-0495",
-          "https://dev.gnupg.org/T4011",
-          "https://git.gnupg.org/cgi-bin/gitweb.cgi?p=libgcrypt.git;a=commit;h=9010d1576e278a4274ad3f4aa15776c28f6ba965",
-          "https://lists.debian.org/debian-lts-announce/2018/06/msg00013.html",
-          "https://lists.gnupg.org/pipermail/gnupg-announce/2018q2/000426.html",
-          "https://usn.ubuntu.com/3689-1/",
-          "https://usn.ubuntu.com/3689-2/",
-          "https://usn.ubuntu.com/3692-1/",
-          "https://usn.ubuntu.com/3692-2/",
-          "https://usn.ubuntu.com/3850-1/",
-          "https://usn.ubuntu.com/3850-2/",
-          "https://www.debian.org/security/2018/dsa-4231",
-          "https://www.nccgroup.trust/us/our-research/technical-advisory-return-of-the-hidden-number-problem/",
-          "https://www.oracle.com/technetwork/security-advisory/cpuapr2019-5072813.html"
-        ]
-      },
-      {
-        "VulnerabilityID": "CVE-2018-0495",
+        "FixedVersion": "3.44.0-7.el7_7",
+        "Layer": {
+          "DiffID": "sha256:d69483a6face4499acb974449d1303591fcbb5cdce5420f36f8a6607bda11854"
+        },
+        "SeveritySource": "redhat",
+        "Title": "nss: Out-of-bounds write when passing an output buffer smaller than the block size to NSC_EncryptUpdate",
+        "Description": "When encrypting with a block cipher, if a call to NSC_EncryptUpdate was made with data smaller than the block size, a small out of bounds write could occur. This could have caused heap corruption and a potentially exploitable crash. This vulnerability affects Thunderbird \u003c 68.3, Firefox ESR \u003c 68.3, and Firefox \u003c 71.",
+        "Severity": "HIGH",
+        "References": [
+          "http://linux.oracle.com/cve/CVE-2019-11745.html",
+          "http://linux.oracle.com/errata/ELSA-2019-4190.html",
+          "http://lists.opensuse.org/opensuse-security-announce/2020-01/msg00000.html",
+          "http://lists.opensuse.org/opensuse-security-announce/2020-01/msg00001.html",
+          "http://lists.opensuse.org/opensuse-security-announce/2020-01/msg00006.html",
+          "https://bugzilla.mozilla.org/show_bug.cgi?id=1586176",
+          "https://cve.mitre.org/cgi-bin/cvename.cgi?name=CVE-2019-11745",
+          "https://developer.mozilla.org/en-US/docs/Mozilla/Projects/NSS/NSS_3.44.3_release_notes",
+          "https://developer.mozilla.org/en-US/docs/Mozilla/Projects/NSS/NSS_3.47.1_release_notes",
+          "https://usn.ubuntu.com/4241-1/",
+          "https://www.mozilla.org/security/advisories/mfsa2019-36/",
+          "https://www.mozilla.org/security/advisories/mfsa2019-37/",
+          "https://www.mozilla.org/security/advisories/mfsa2019-38/"
+        ]
+      },
+      {
+        "VulnerabilityID": "CVE-2019-11745",
         "PkgName": "nss-util",
         "InstalledVersion": "3.36.0-1.1.el7_6",
-        "FixedVersion": "3.44.0-3.el7",
-<<<<<<< HEAD
-        "LayerID": "sha256:d69483a6face4499acb974449d1303591fcbb5cdce5420f36f8a6607bda11854",
-        "SeveritySource": "nvd",
-=======
-        "Layer": {
-          "DiffID": "sha256:d69483a6face4499acb974449d1303591fcbb5cdce5420f36f8a6607bda11854"
-        },
->>>>>>> 329f2452
-        "Title": "ROHNP: Key Extraction Side Channel in Multiple Crypto Libraries",
-        "Description": "Libgcrypt before 1.7.10 and 1.8.x before 1.8.3 allows a memory-cache side-channel attack on ECDSA signatures that can be mitigated through the use of blinding during the signing process in the _gcry_ecc_ecdsa_sign function in cipher/ecc-ecdsa.c, aka the Return Of the Hidden Number Problem or ROHNP. To discover an ECDSA key, the attacker needs access to either the local machine or a different virtual machine on the same physical host.",
-        "Severity": "LOW",
-        "References": [
-          "http://linux.oracle.com/cve/CVE-2018-0495.html",
-          "http://linux.oracle.com/errata/ELSA-2019-2237.html",
-          "http://www.securitytracker.com/id/1041144",
-          "http://www.securitytracker.com/id/1041147",
-          "https://access.redhat.com/errata/RHSA-2018:3221",
-          "https://access.redhat.com/errata/RHSA-2018:3505",
-          "https://access.redhat.com/errata/RHSA-2019:1296",
-          "https://access.redhat.com/errata/RHSA-2019:1297",
-          "https://cve.mitre.org/cgi-bin/cvename.cgi?name=CVE-2018-0495",
-          "https://dev.gnupg.org/T4011",
-          "https://git.gnupg.org/cgi-bin/gitweb.cgi?p=libgcrypt.git;a=commit;h=9010d1576e278a4274ad3f4aa15776c28f6ba965",
-          "https://lists.debian.org/debian-lts-announce/2018/06/msg00013.html",
-          "https://lists.gnupg.org/pipermail/gnupg-announce/2018q2/000426.html",
-          "https://usn.ubuntu.com/3689-1/",
-          "https://usn.ubuntu.com/3689-2/",
-          "https://usn.ubuntu.com/3692-1/",
-          "https://usn.ubuntu.com/3692-2/",
-          "https://usn.ubuntu.com/3850-1/",
-          "https://usn.ubuntu.com/3850-2/",
-          "https://www.debian.org/security/2018/dsa-4231",
-          "https://www.nccgroup.trust/us/our-research/technical-advisory-return-of-the-hidden-number-problem/",
-          "https://www.oracle.com/technetwork/security-advisory/cpuapr2019-5072813.html"
-        ]
-      },
-      {
-        "VulnerabilityID": "CVE-2018-5407",
+        "FixedVersion": "3.44.0-4.el7_7",
+        "Layer": {
+          "DiffID": "sha256:d69483a6face4499acb974449d1303591fcbb5cdce5420f36f8a6607bda11854"
+        },
+        "SeveritySource": "redhat",
+        "Title": "nss: Out-of-bounds write when passing an output buffer smaller than the block size to NSC_EncryptUpdate",
+        "Description": "When encrypting with a block cipher, if a call to NSC_EncryptUpdate was made with data smaller than the block size, a small out of bounds write could occur. This could have caused heap corruption and a potentially exploitable crash. This vulnerability affects Thunderbird \u003c 68.3, Firefox ESR \u003c 68.3, and Firefox \u003c 71.",
+        "Severity": "HIGH",
+        "References": [
+          "http://linux.oracle.com/cve/CVE-2019-11745.html",
+          "http://linux.oracle.com/errata/ELSA-2019-4190.html",
+          "http://lists.opensuse.org/opensuse-security-announce/2020-01/msg00000.html",
+          "http://lists.opensuse.org/opensuse-security-announce/2020-01/msg00001.html",
+          "http://lists.opensuse.org/opensuse-security-announce/2020-01/msg00006.html",
+          "https://bugzilla.mozilla.org/show_bug.cgi?id=1586176",
+          "https://cve.mitre.org/cgi-bin/cvename.cgi?name=CVE-2019-11745",
+          "https://developer.mozilla.org/en-US/docs/Mozilla/Projects/NSS/NSS_3.44.3_release_notes",
+          "https://developer.mozilla.org/en-US/docs/Mozilla/Projects/NSS/NSS_3.47.1_release_notes",
+          "https://usn.ubuntu.com/4241-1/",
+          "https://www.mozilla.org/security/advisories/mfsa2019-36/",
+          "https://www.mozilla.org/security/advisories/mfsa2019-37/",
+          "https://www.mozilla.org/security/advisories/mfsa2019-38/"
+        ]
+      },
+      {
+        "VulnerabilityID": "CVE-2018-0734",
         "PkgName": "openssl-libs",
         "InstalledVersion": "1:1.0.2k-16.el7",
-        "FixedVersion": "1:1.0.2k-16.el7_6.1",
-<<<<<<< HEAD
-        "LayerID": "sha256:d69483a6face4499acb974449d1303591fcbb5cdce5420f36f8a6607bda11854",
-        "SeveritySource": "nvd",
-=======
-        "Layer": {
-          "DiffID": "sha256:d69483a6face4499acb974449d1303591fcbb5cdce5420f36f8a6607bda11854"
-        },
->>>>>>> 329f2452
-        "Title": "openssl: Side-channel vulnerability on SMT/Hyper-Threading architectures (PortSmash)",
-        "Description": "Simultaneous Multi-threading (SMT) in processors can enable local users to exploit software vulnerable to timing attacks via a side-channel timing attack on 'port contention'.",
-        "Severity": "LOW",
-        "References": [
-          "http://linux.oracle.com/cve/CVE-2018-5407.html",
-          "http://linux.oracle.com/errata/ELSA-2019-2125.html",
-          "http://www.securityfocus.com/bid/105897",
-          "https://access.redhat.com/errata/RHSA-2019:0483",
-          "https://access.redhat.com/errata/RHSA-2019:0651",
-          "https://access.redhat.com/errata/RHSA-2019:0652",
-          "https://cve.mitre.org/cgi-bin/cvename.cgi?name=CVE-2018-5407",
-          "https://eprint.iacr.org/2018/1060.pdf",
-          "https://github.com/bbbrumley/portsmash",
-          "https://lists.debian.org/debian-lts-announce/2018/11/msg00024.html",
+        "FixedVersion": "1:1.0.2k-19.el7",
+        "Layer": {
+          "DiffID": "sha256:d69483a6face4499acb974449d1303591fcbb5cdce5420f36f8a6607bda11854"
+        },
+        "SeveritySource": "redhat",
+        "Title": "openssl: timing side channel attack in the DSA signature algorithm",
+        "Description": "The OpenSSL DSA signature algorithm has been shown to be vulnerable to a timing side channel attack. An attacker could use variations in the signing algorithm to recover the private key. Fixed in OpenSSL 1.1.1a (Affected 1.1.1). Fixed in OpenSSL 1.1.0j (Affected 1.1.0-1.1.0i). Fixed in OpenSSL 1.0.2q (Affected 1.0.2-1.0.2p).",
+        "Severity": "LOW",
+        "References": [
+          "http://linux.oracle.com/cve/CVE-2018-0734.html",
+          "http://linux.oracle.com/errata/ELSA-2019-3700.html",
+          "http://lists.opensuse.org/opensuse-security-announce/2019-06/msg00030.html",
+          "http://www.securityfocus.com/bid/105758",
+          "https://cve.mitre.org/cgi-bin/cvename.cgi?name=CVE-2018-0734",
+          "https://git.openssl.org/gitweb/?p=openssl.git;a=commitdiff;h=43e6a58d4991a451daf4891ff05a48735df871ac",
+          "https://git.openssl.org/gitweb/?p=openssl.git;a=commitdiff;h=8abfe72e8c1de1b95f50aa0d9134803b4d00070f",
+          "https://git.openssl.org/gitweb/?p=openssl.git;a=commitdiff;h=ef11e19d1365eea2b1851e6f540a0bf365d303e7",
           "https://nodejs.org/en/blog/vulnerability/november-2018-security-releases/",
-          "https://security.gentoo.org/glsa/201903-10",
-          "https://security.netapp.com/advisory/ntap-20181126-0001/",
+          "https://security.netapp.com/advisory/ntap-20181105-0002/",
+          "https://security.netapp.com/advisory/ntap-20190118-0002/",
+          "https://security.netapp.com/advisory/ntap-20190423-0002/",
           "https://usn.ubuntu.com/3840-1/",
           "https://www.debian.org/security/2018/dsa-4348",
           "https://www.debian.org/security/2018/dsa-4355",
-          "https://www.exploit-db.com/exploits/45785/",
-          "https://www.openssl.org/news/secadv/20181112.txt",
+          "https://www.openssl.org/news/secadv/20181030.txt",
           "https://www.oracle.com/technetwork/security-advisory/cpuapr2019-5072813.html",
           "https://www.oracle.com/technetwork/security-advisory/cpujan2019-5072801.html",
-          "https://www.oracle.com/technetwork/security-advisory/cpujul2019-5072835.html",
           "https://www.tenable.com/security/tns-2018-16",
           "https://www.tenable.com/security/tns-2018-17"
         ]
       },
       {
-<<<<<<< HEAD
-        "VulnerabilityID": "CVE-2018-15686",
-        "PkgName": "systemd",
-        "InstalledVersion": "219-62.el7_6.5",
-        "FixedVersion": "219-67.el7",
-        "LayerID": "sha256:d69483a6face4499acb974449d1303591fcbb5cdce5420f36f8a6607bda11854",
-        "SeveritySource": "nvd",
-        "Title": "systemd: line splitting via fgets() allows for state injection during daemon-reexec",
-        "Description": "A vulnerability in unit_deserialize of systemd allows an attacker to supply arbitrary state across systemd re-execution via NotifyAccess. This can be used to improperly influence systemd execution and possibly lead to root privilege escalation. Affected releases are systemd versions up to and including 239.",
-=======
-        "VulnerabilityID": "CVE-2019-5010",
+        "VulnerabilityID": "CVE-2019-10160",
         "PkgName": "python",
         "InstalledVersion": "2.7.5-76.el7",
-        "FixedVersion": "2.7.5-86.el7",
-        "Layer": {
-          "DiffID": "sha256:d69483a6face4499acb974449d1303591fcbb5cdce5420f36f8a6607bda11854"
-        },
-        "Title": "python: NULL pointer dereference using a specially crafted X509 certificate",
-        "Description": "A null pointer dereference vulnerability was found in the certificate parsing code in Python. This causes a denial of service to applications when parsing specially crafted certificates. This vulnerability is unlikely to be triggered if application enables SSL/TLS certificate validation and accepts certificates only from trusted root certificate authorities.",
-        "Severity": "HIGH",
-        "References": [
-          "https://cve.mitre.org/cgi-bin/cvename.cgi?name=CVE-2019-5010",
-          "https://python-security.readthedocs.io/vuln/ssl-crl-dps-dos.html"
-        ]
-      },
-      {
-        "VulnerabilityID": "CVE-2019-5010",
+        "FixedVersion": "2.7.5-80.el7_6",
+        "Layer": {
+          "DiffID": "sha256:d69483a6face4499acb974449d1303591fcbb5cdce5420f36f8a6607bda11854"
+        },
+        "SeveritySource": "redhat",
+        "Title": "python: regression of CVE-2019-9636 due to functional fix to allow port numbers in netloc",
+        "Description": "A security regression of CVE-2019-9636 was discovered in python since commit d537ab0ff9767ef024f26246899728f0116b1ec3 affecting versions 2.7, 3.5, 3.6, 3.7 and from v3.8.0a4 through v3.8.0b1, which still allows an attacker to exploit CVE-2019-9636 by abusing the user and password parts of a URL. When an application parses user-supplied URLs to store cookies, authentication credentials, or other kind of information, it is possible for an attacker to provide specially crafted URLs to make the application locate host-related information (e.g. cookies, authentication data) and send them to a different host than where it should, unlike if the URLs had been correctly parsed. The result of an attack may vary based on the application.",
+        "Severity": "HIGH",
+        "References": [
+          "http://linux.oracle.com/cve/CVE-2019-10160.html",
+          "http://linux.oracle.com/errata/ELSA-2019-1587.html",
+          "http://lists.opensuse.org/opensuse-security-announce/2019-08/msg00042.html",
+          "https://access.redhat.com/errata/RHSA-2019:1587",
+          "https://access.redhat.com/errata/RHSA-2019:1700",
+          "https://access.redhat.com/errata/RHSA-2019:2437",
+          "https://bugzilla.redhat.com/show_bug.cgi?id=CVE-2019-10160",
+          "https://cve.mitre.org/cgi-bin/cvename.cgi?name=CVE-2019-10160",
+          "https://github.com/python/cpython/commit/250b62acc59921d399f0db47db3b462cd6037e09",
+          "https://github.com/python/cpython/commit/8d0ef0b5edeae52960c7ed05ae8a12388324f87e",
+          "https://github.com/python/cpython/commit/f61599b050c621386a3fc6bc480359e2d3bb93de",
+          "https://github.com/python/cpython/commit/fd1771dbdd28709716bd531580c40ae5ed814468",
+          "https://lists.debian.org/debian-lts-announce/2019/06/msg00022.html",
+          "https://lists.fedoraproject.org/archives/list/package-announce@lists.fedoraproject.org/message/2ORNTF62QPLMJXIQ7KTZQ2776LMIXEKL/",
+          "https://lists.fedoraproject.org/archives/list/package-announce@lists.fedoraproject.org/message/44TS66GJMO5H3RLMVZEBGEFTB6O2LJJU/",
+          "https://lists.fedoraproject.org/archives/list/package-announce@lists.fedoraproject.org/message/E2HP37NUVLQSBW3J735A2DQDOZ4ZGBLY/",
+          "https://lists.fedoraproject.org/archives/list/package-announce@lists.fedoraproject.org/message/ER6LONC2B2WYIO56GBQUDU6QTWZDPUNQ/",
+          "https://lists.fedoraproject.org/archives/list/package-announce@lists.fedoraproject.org/message/HQEQLXLOCR3SNM3AA5RRYJFQ5AZBYJ4L/",
+          "https://lists.fedoraproject.org/archives/list/package-announce@lists.fedoraproject.org/message/KRYFIMISZ47NTAU3XWZUOFB7CYL62KES/",
+          "https://lists.fedoraproject.org/archives/list/package-announce@lists.fedoraproject.org/message/NF3DRDGMVIRYNZMSLJIHNW47HOUQYXVG/",
+          "https://python-security.readthedocs.io/vuln/urlsplit-nfkc-normalization2.html",
+          "https://security.netapp.com/advisory/ntap-20190617-0003/",
+          "https://usn.ubuntu.com/4127-1/",
+          "https://usn.ubuntu.com/4127-2/"
+        ]
+      },
+      {
+        "VulnerabilityID": "CVE-2019-9636",
+        "PkgName": "python",
+        "InstalledVersion": "2.7.5-76.el7",
+        "FixedVersion": "2.7.5-77.el7_6",
+        "Layer": {
+          "DiffID": "sha256:d69483a6face4499acb974449d1303591fcbb5cdce5420f36f8a6607bda11854"
+        },
+        "SeveritySource": "redhat",
+        "Title": "python: Information Disclosure due to urlsplit improper NFKC normalization",
+        "Description": "Python 2.7.x through 2.7.16 and 3.x through 3.7.2 is affected by: Improper Handling of Unicode Encoding (with an incorrect netloc) during NFKC normalization. The impact is: Information disclosure (credentials, cookies, etc. that are cached against a given hostname). The components are: urllib.parse.urlsplit, urllib.parse.urlparse. The attack vector is: A specially crafted URL could be incorrectly parsed to locate cookies or authentication data and send that information to a different host than when parsed correctly.",
+        "Severity": "HIGH",
+        "References": [
+          "http://linux.oracle.com/cve/CVE-2019-9636.html",
+          "http://linux.oracle.com/errata/ELSA-2019-1467.html",
+          "http://lists.opensuse.org/opensuse-security-announce/2019-04/msg00092.html",
+          "http://lists.opensuse.org/opensuse-security-announce/2019-04/msg00097.html",
+          "http://lists.opensuse.org/opensuse-security-announce/2019-05/msg00024.html",
+          "http://lists.opensuse.org/opensuse-security-announce/2019-06/msg00050.html",
+          "http://www.securityfocus.com/bid/107400",
+          "https://access.redhat.com/errata/RHBA-2019:0959",
+          "https://access.redhat.com/errata/RHSA-2019:0710",
+          "https://access.redhat.com/errata/RHSA-2019:0765",
+          "https://access.redhat.com/errata/RHSA-2019:0806",
+          "https://access.redhat.com/errata/RHSA-2019:0902",
+          "https://access.redhat.com/errata/RHSA-2019:0981",
+          "https://access.redhat.com/errata/RHSA-2019:0997",
+          "https://access.redhat.com/errata/RHSA-2019:1467",
+          "https://bugs.python.org/issue36216",
+          "https://cve.mitre.org/cgi-bin/cvename.cgi?name=CVE-2019-9636",
+          "https://github.com/python/cpython/pull/12201",
+          "https://lists.fedoraproject.org/archives/list/package-announce@lists.fedoraproject.org/message/46PVWY5LFP4BRPG3BVQ5QEEFYBVEXHCK/",
+          "https://lists.fedoraproject.org/archives/list/package-announce@lists.fedoraproject.org/message/AEZ5IQT7OF7Q2NCGIVABOWYGKO7YU3NJ/",
+          "https://lists.fedoraproject.org/archives/list/package-announce@lists.fedoraproject.org/message/CFBAAGM27H73OLYBUA2IAZFSUN6KGLME/",
+          "https://lists.fedoraproject.org/archives/list/package-announce@lists.fedoraproject.org/message/D3LXPABKVLFYUHRYJPM3CSS5MS6FXKS7/",
+          "https://lists.fedoraproject.org/archives/list/package-announce@lists.fedoraproject.org/message/ICBEGRHIPHWPG2VGYS6R4EVKVUUF4AQW/",
+          "https://lists.fedoraproject.org/archives/list/package-announce@lists.fedoraproject.org/message/IFAXBEY2TGOBDRKTR556JBXBVFSAKD6I/",
+          "https://lists.fedoraproject.org/archives/list/package-announce@lists.fedoraproject.org/message/JMWSKTNOHSUOT3L25QFJAVCFYZX46FYK/",
+          "https://lists.fedoraproject.org/archives/list/package-announce@lists.fedoraproject.org/message/JSKPGPZQNTAULHW4UH63KGOOUIDE4RRB/",
+          "https://lists.fedoraproject.org/archives/list/package-announce@lists.fedoraproject.org/message/JXASHCDD4PQFKTMKQN4YOP5ZH366ABN4/",
+          "https://lists.fedoraproject.org/archives/list/package-announce@lists.fedoraproject.org/message/L25RTMKCF62DLC2XVSNXGX7C7HXISLVM/",
+          "https://lists.fedoraproject.org/archives/list/package-announce@lists.fedoraproject.org/message/TR6GCO3WTV4D5L23WTCBF275VE6BVNI3/",
+          "https://python-security.readthedocs.io/vuln/urlsplit-nfkc-normalization.html",
+          "https://security.netapp.com/advisory/ntap-20190517-0001/"
+        ]
+      },
+      {
+        "VulnerabilityID": "CVE-2019-10160",
         "PkgName": "python-libs",
         "InstalledVersion": "2.7.5-76.el7",
-        "FixedVersion": "2.7.5-86.el7",
-        "Layer": {
-          "DiffID": "sha256:d69483a6face4499acb974449d1303591fcbb5cdce5420f36f8a6607bda11854"
-        },
-        "Title": "python: NULL pointer dereference using a specially crafted X509 certificate",
-        "Description": "A null pointer dereference vulnerability was found in the certificate parsing code in Python. This causes a denial of service to applications when parsing specially crafted certificates. This vulnerability is unlikely to be triggered if application enables SSL/TLS certificate validation and accepts certificates only from trusted root certificate authorities.",
->>>>>>> 329f2452
-        "Severity": "HIGH",
-        "References": [
-          "http://linux.oracle.com/cve/CVE-2018-15686.html",
-          "http://linux.oracle.com/errata/ELSA-2019-2091.html",
-          "http://www.securityfocus.com/bid/105747",
-          "https://access.redhat.com/errata/RHSA-2019:2091",
-          "https://cve.mitre.org/cgi-bin/cvename.cgi?name=CVE-2018-15686",
-          "https://github.com/systemd/systemd/pull/10519",
-          "https://lists.debian.org/debian-lts-announce/2018/11/msg00017.html",
-          "https://security.gentoo.org/glsa/201810-10",
-          "https://usn.ubuntu.com/3816-1/",
-          "https://www.exploit-db.com/exploits/45714/"
-        ]
-      },
-      {
-        "VulnerabilityID": "CVE-2018-16866",
-        "PkgName": "systemd",
-        "InstalledVersion": "219-62.el7_6.5",
-        "FixedVersion": "219-67.el7",
-<<<<<<< HEAD
-        "LayerID": "sha256:d69483a6face4499acb974449d1303591fcbb5cdce5420f36f8a6607bda11854",
-        "SeveritySource": "nvd",
-=======
-        "Layer": {
-          "DiffID": "sha256:d69483a6face4499acb974449d1303591fcbb5cdce5420f36f8a6607bda11854"
-        },
->>>>>>> 329f2452
-        "Title": "systemd: out-of-bounds read when parsing a crafted syslog message",
-        "Description": "An out of bounds read was discovered in systemd-journald in the way it parses log messages that terminate with a colon ':'. A local attacker can use this flaw to disclose process memory data. Versions from v221 to v239 are vulnerable.",
-        "Severity": "LOW",
-        "References": [
-          "http://linux.oracle.com/cve/CVE-2018-16866.html",
-          "http://linux.oracle.com/errata/ELSA-2019-2091.html",
-          "http://packetstormsecurity.com/files/152841/System-Down-A-systemd-journald-Exploit.html",
-          "http://seclists.org/fulldisclosure/2019/May/21",
-          "http://www.openwall.com/lists/oss-security/2019/05/10/4",
-          "http://www.securityfocus.com/bid/106527",
-          "https://bugzilla.redhat.com/show_bug.cgi?id=CVE-2018-16866",
-          "https://cve.mitre.org/cgi-bin/cvename.cgi?name=CVE-2018-16866",
-          "https://seclists.org/bugtraq/2019/May/25",
-          "https://security.gentoo.org/glsa/201903-07",
-          "https://security.netapp.com/advisory/ntap-20190117-0001/",
-          "https://usn.ubuntu.com/3855-1/",
-          "https://www.debian.org/security/2019/dsa-4367",
-          "https://www.qualys.com/2019/01/09/system-down/system-down.txt"
+        "FixedVersion": "2.7.5-80.el7_6",
+        "Layer": {
+          "DiffID": "sha256:d69483a6face4499acb974449d1303591fcbb5cdce5420f36f8a6607bda11854"
+        },
+        "SeveritySource": "redhat",
+        "Title": "python: regression of CVE-2019-9636 due to functional fix to allow port numbers in netloc",
+        "Description": "A security regression of CVE-2019-9636 was discovered in python since commit d537ab0ff9767ef024f26246899728f0116b1ec3 affecting versions 2.7, 3.5, 3.6, 3.7 and from v3.8.0a4 through v3.8.0b1, which still allows an attacker to exploit CVE-2019-9636 by abusing the user and password parts of a URL. When an application parses user-supplied URLs to store cookies, authentication credentials, or other kind of information, it is possible for an attacker to provide specially crafted URLs to make the application locate host-related information (e.g. cookies, authentication data) and send them to a different host than where it should, unlike if the URLs had been correctly parsed. The result of an attack may vary based on the application.",
+        "Severity": "HIGH",
+        "References": [
+          "http://linux.oracle.com/cve/CVE-2019-10160.html",
+          "http://linux.oracle.com/errata/ELSA-2019-1587.html",
+          "http://lists.opensuse.org/opensuse-security-announce/2019-08/msg00042.html",
+          "https://access.redhat.com/errata/RHSA-2019:1587",
+          "https://access.redhat.com/errata/RHSA-2019:1700",
+          "https://access.redhat.com/errata/RHSA-2019:2437",
+          "https://bugzilla.redhat.com/show_bug.cgi?id=CVE-2019-10160",
+          "https://cve.mitre.org/cgi-bin/cvename.cgi?name=CVE-2019-10160",
+          "https://github.com/python/cpython/commit/250b62acc59921d399f0db47db3b462cd6037e09",
+          "https://github.com/python/cpython/commit/8d0ef0b5edeae52960c7ed05ae8a12388324f87e",
+          "https://github.com/python/cpython/commit/f61599b050c621386a3fc6bc480359e2d3bb93de",
+          "https://github.com/python/cpython/commit/fd1771dbdd28709716bd531580c40ae5ed814468",
+          "https://lists.debian.org/debian-lts-announce/2019/06/msg00022.html",
+          "https://lists.fedoraproject.org/archives/list/package-announce@lists.fedoraproject.org/message/2ORNTF62QPLMJXIQ7KTZQ2776LMIXEKL/",
+          "https://lists.fedoraproject.org/archives/list/package-announce@lists.fedoraproject.org/message/44TS66GJMO5H3RLMVZEBGEFTB6O2LJJU/",
+          "https://lists.fedoraproject.org/archives/list/package-announce@lists.fedoraproject.org/message/E2HP37NUVLQSBW3J735A2DQDOZ4ZGBLY/",
+          "https://lists.fedoraproject.org/archives/list/package-announce@lists.fedoraproject.org/message/ER6LONC2B2WYIO56GBQUDU6QTWZDPUNQ/",
+          "https://lists.fedoraproject.org/archives/list/package-announce@lists.fedoraproject.org/message/HQEQLXLOCR3SNM3AA5RRYJFQ5AZBYJ4L/",
+          "https://lists.fedoraproject.org/archives/list/package-announce@lists.fedoraproject.org/message/KRYFIMISZ47NTAU3XWZUOFB7CYL62KES/",
+          "https://lists.fedoraproject.org/archives/list/package-announce@lists.fedoraproject.org/message/NF3DRDGMVIRYNZMSLJIHNW47HOUQYXVG/",
+          "https://python-security.readthedocs.io/vuln/urlsplit-nfkc-normalization2.html",
+          "https://security.netapp.com/advisory/ntap-20190617-0003/",
+          "https://usn.ubuntu.com/4127-1/",
+          "https://usn.ubuntu.com/4127-2/"
+        ]
+      },
+      {
+        "VulnerabilityID": "CVE-2019-9636",
+        "PkgName": "python-libs",
+        "InstalledVersion": "2.7.5-76.el7",
+        "FixedVersion": "2.7.5-77.el7_6",
+        "Layer": {
+          "DiffID": "sha256:d69483a6face4499acb974449d1303591fcbb5cdce5420f36f8a6607bda11854"
+        },
+        "SeveritySource": "redhat",
+        "Title": "python: Information Disclosure due to urlsplit improper NFKC normalization",
+        "Description": "Python 2.7.x through 2.7.16 and 3.x through 3.7.2 is affected by: Improper Handling of Unicode Encoding (with an incorrect netloc) during NFKC normalization. The impact is: Information disclosure (credentials, cookies, etc. that are cached against a given hostname). The components are: urllib.parse.urlsplit, urllib.parse.urlparse. The attack vector is: A specially crafted URL could be incorrectly parsed to locate cookies or authentication data and send that information to a different host than when parsed correctly.",
+        "Severity": "HIGH",
+        "References": [
+          "http://linux.oracle.com/cve/CVE-2019-9636.html",
+          "http://linux.oracle.com/errata/ELSA-2019-1467.html",
+          "http://lists.opensuse.org/opensuse-security-announce/2019-04/msg00092.html",
+          "http://lists.opensuse.org/opensuse-security-announce/2019-04/msg00097.html",
+          "http://lists.opensuse.org/opensuse-security-announce/2019-05/msg00024.html",
+          "http://lists.opensuse.org/opensuse-security-announce/2019-06/msg00050.html",
+          "http://www.securityfocus.com/bid/107400",
+          "https://access.redhat.com/errata/RHBA-2019:0959",
+          "https://access.redhat.com/errata/RHSA-2019:0710",
+          "https://access.redhat.com/errata/RHSA-2019:0765",
+          "https://access.redhat.com/errata/RHSA-2019:0806",
+          "https://access.redhat.com/errata/RHSA-2019:0902",
+          "https://access.redhat.com/errata/RHSA-2019:0981",
+          "https://access.redhat.com/errata/RHSA-2019:0997",
+          "https://access.redhat.com/errata/RHSA-2019:1467",
+          "https://bugs.python.org/issue36216",
+          "https://cve.mitre.org/cgi-bin/cvename.cgi?name=CVE-2019-9636",
+          "https://github.com/python/cpython/pull/12201",
+          "https://lists.fedoraproject.org/archives/list/package-announce@lists.fedoraproject.org/message/46PVWY5LFP4BRPG3BVQ5QEEFYBVEXHCK/",
+          "https://lists.fedoraproject.org/archives/list/package-announce@lists.fedoraproject.org/message/AEZ5IQT7OF7Q2NCGIVABOWYGKO7YU3NJ/",
+          "https://lists.fedoraproject.org/archives/list/package-announce@lists.fedoraproject.org/message/CFBAAGM27H73OLYBUA2IAZFSUN6KGLME/",
+          "https://lists.fedoraproject.org/archives/list/package-announce@lists.fedoraproject.org/message/D3LXPABKVLFYUHRYJPM3CSS5MS6FXKS7/",
+          "https://lists.fedoraproject.org/archives/list/package-announce@lists.fedoraproject.org/message/ICBEGRHIPHWPG2VGYS6R4EVKVUUF4AQW/",
+          "https://lists.fedoraproject.org/archives/list/package-announce@lists.fedoraproject.org/message/IFAXBEY2TGOBDRKTR556JBXBVFSAKD6I/",
+          "https://lists.fedoraproject.org/archives/list/package-announce@lists.fedoraproject.org/message/JMWSKTNOHSUOT3L25QFJAVCFYZX46FYK/",
+          "https://lists.fedoraproject.org/archives/list/package-announce@lists.fedoraproject.org/message/JSKPGPZQNTAULHW4UH63KGOOUIDE4RRB/",
+          "https://lists.fedoraproject.org/archives/list/package-announce@lists.fedoraproject.org/message/JXASHCDD4PQFKTMKQN4YOP5ZH366ABN4/",
+          "https://lists.fedoraproject.org/archives/list/package-announce@lists.fedoraproject.org/message/L25RTMKCF62DLC2XVSNXGX7C7HXISLVM/",
+          "https://lists.fedoraproject.org/archives/list/package-announce@lists.fedoraproject.org/message/TR6GCO3WTV4D5L23WTCBF275VE6BVNI3/",
+          "https://python-security.readthedocs.io/vuln/urlsplit-nfkc-normalization.html",
+          "https://security.netapp.com/advisory/ntap-20190517-0001/"
+        ]
+      },
+      {
+        "VulnerabilityID": "CVE-2019-13734",
+        "PkgName": "sqlite",
+        "InstalledVersion": "3.7.17-8.el7",
+        "FixedVersion": "3.7.17-8.el7_7.1",
+        "Layer": {
+          "DiffID": "sha256:d69483a6face4499acb974449d1303591fcbb5cdce5420f36f8a6607bda11854"
+        },
+        "SeveritySource": "redhat",
+        "Title": "sqlite: fts3: improve shadow table corruption detection",
+        "Description": "Out of bounds write in SQLite in Google Chrome prior to 79.0.3945.79 allowed a remote attacker to potentially exploit heap corruption via a crafted HTML page.",
+        "Severity": "HIGH",
+        "References": [
+          "http://linux.oracle.com/cve/CVE-2019-13734.html",
+          "http://linux.oracle.com/errata/ELSA-2020-0273.html",
+          "http://lists.opensuse.org/opensuse-security-announce/2019-12/msg00032.html",
+          "http://lists.opensuse.org/opensuse-security-announce/2019-12/msg00036.html",
+          "https://access.redhat.com/errata/RHSA-2019:4238",
+          "https://chromereleases.googleblog.com/2019/12/stable-channel-update-for-desktop.html",
+          "https://crbug.com/1025466",
+          "https://cve.mitre.org/cgi-bin/cvename.cgi?name=CVE-2019-13734",
+          "https://lists.fedoraproject.org/archives/list/package-announce@lists.fedoraproject.org/message/2Z5M4FPUMDNX2LDPHJKN5ZV5GIS2AKNU/"
         ]
       },
       {
@@ -590,14 +1362,10 @@
         "PkgName": "systemd",
         "InstalledVersion": "219-62.el7_6.5",
         "FixedVersion": "219-67.el7",
-<<<<<<< HEAD
-        "LayerID": "sha256:d69483a6face4499acb974449d1303591fcbb5cdce5420f36f8a6607bda11854",
-        "SeveritySource": "nvd",
-=======
-        "Layer": {
-          "DiffID": "sha256:d69483a6face4499acb974449d1303591fcbb5cdce5420f36f8a6607bda11854"
-        },
->>>>>>> 329f2452
+        "Layer": {
+          "DiffID": "sha256:d69483a6face4499acb974449d1303591fcbb5cdce5420f36f8a6607bda11854"
+        },
+        "SeveritySource": "redhat",
         "Title": "systemd: kills privileged process if unprivileged PIDFile was tampered",
         "Description": "It was discovered systemd does not correctly check the content of PIDFile files before using it to kill processes. When a service is run from an unprivileged user (e.g. User field set in the service file), a local attacker who is able to write to the PIDFile of the mentioned service may use this flaw to trick systemd into killing other services and/or privileged processes. Versions before v237 are vulnerable.",
         "Severity": "LOW",
@@ -612,74 +1380,14 @@
         ]
       },
       {
-        "VulnerabilityID": "CVE-2018-15686",
-        "PkgName": "systemd-libs",
-        "InstalledVersion": "219-62.el7_6.5",
-        "FixedVersion": "219-67.el7",
-        "LayerID": "sha256:d69483a6face4499acb974449d1303591fcbb5cdce5420f36f8a6607bda11854",
-        "SeveritySource": "nvd",
-        "Title": "systemd: line splitting via fgets() allows for state injection during daemon-reexec",
-        "Description": "A vulnerability in unit_deserialize of systemd allows an attacker to supply arbitrary state across systemd re-execution via NotifyAccess. This can be used to improperly influence systemd execution and possibly lead to root privilege escalation. Affected releases are systemd versions up to and including 239.",
-        "Severity": "HIGH",
-        "References": [
-          "http://linux.oracle.com/cve/CVE-2018-15686.html",
-          "http://linux.oracle.com/errata/ELSA-2019-2091.html",
-          "http://www.securityfocus.com/bid/105747",
-          "https://access.redhat.com/errata/RHSA-2019:2091",
-          "https://cve.mitre.org/cgi-bin/cvename.cgi?name=CVE-2018-15686",
-          "https://github.com/systemd/systemd/pull/10519",
-          "https://lists.debian.org/debian-lts-announce/2018/11/msg00017.html",
-          "https://security.gentoo.org/glsa/201810-10",
-          "https://usn.ubuntu.com/3816-1/",
-          "https://www.exploit-db.com/exploits/45714/"
-        ]
-      },
-      {
-        "VulnerabilityID": "CVE-2018-16866",
-        "PkgName": "systemd-libs",
-        "InstalledVersion": "219-62.el7_6.5",
-        "FixedVersion": "219-67.el7",
-<<<<<<< HEAD
-        "LayerID": "sha256:d69483a6face4499acb974449d1303591fcbb5cdce5420f36f8a6607bda11854",
-        "SeveritySource": "nvd",
-=======
-        "Layer": {
-          "DiffID": "sha256:d69483a6face4499acb974449d1303591fcbb5cdce5420f36f8a6607bda11854"
-        },
->>>>>>> 329f2452
-        "Title": "systemd: out-of-bounds read when parsing a crafted syslog message",
-        "Description": "An out of bounds read was discovered in systemd-journald in the way it parses log messages that terminate with a colon ':'. A local attacker can use this flaw to disclose process memory data. Versions from v221 to v239 are vulnerable.",
-        "Severity": "LOW",
-        "References": [
-          "http://linux.oracle.com/cve/CVE-2018-16866.html",
-          "http://linux.oracle.com/errata/ELSA-2019-2091.html",
-          "http://packetstormsecurity.com/files/152841/System-Down-A-systemd-journald-Exploit.html",
-          "http://seclists.org/fulldisclosure/2019/May/21",
-          "http://www.openwall.com/lists/oss-security/2019/05/10/4",
-          "http://www.securityfocus.com/bid/106527",
-          "https://bugzilla.redhat.com/show_bug.cgi?id=CVE-2018-16866",
-          "https://cve.mitre.org/cgi-bin/cvename.cgi?name=CVE-2018-16866",
-          "https://seclists.org/bugtraq/2019/May/25",
-          "https://security.gentoo.org/glsa/201903-07",
-          "https://security.netapp.com/advisory/ntap-20190117-0001/",
-          "https://usn.ubuntu.com/3855-1/",
-          "https://www.debian.org/security/2019/dsa-4367",
-          "https://www.qualys.com/2019/01/09/system-down/system-down.txt"
-        ]
-      },
-      {
         "VulnerabilityID": "CVE-2018-16888",
         "PkgName": "systemd-libs",
         "InstalledVersion": "219-62.el7_6.5",
         "FixedVersion": "219-67.el7",
-<<<<<<< HEAD
-        "LayerID": "sha256:d69483a6face4499acb974449d1303591fcbb5cdce5420f36f8a6607bda11854",
-        "SeveritySource": "nvd",
-=======
-        "Layer": {
-          "DiffID": "sha256:d69483a6face4499acb974449d1303591fcbb5cdce5420f36f8a6607bda11854"
-        },
->>>>>>> 329f2452
+        "Layer": {
+          "DiffID": "sha256:d69483a6face4499acb974449d1303591fcbb5cdce5420f36f8a6607bda11854"
+        },
+        "SeveritySource": "redhat",
         "Title": "systemd: kills privileged process if unprivileged PIDFile was tampered",
         "Description": "It was discovered systemd does not correctly check the content of PIDFile files before using it to kill processes. When a service is run from an unprivileged user (e.g. User field set in the service file), a local attacker who is able to write to the PIDFile of the mentioned service may use this flaw to trick systemd into killing other services and/or privileged processes. Versions before v237 are vulnerable.",
         "Severity": "LOW",
@@ -698,8 +1406,10 @@
         "PkgName": "vim-minimal",
         "InstalledVersion": "2:7.4.160-5.el7",
         "FixedVersion": "2:7.4.160-6.el7_6",
-        "LayerID": "sha256:d69483a6face4499acb974449d1303591fcbb5cdce5420f36f8a6607bda11854",
-        "SeveritySource": "nvd",
+        "Layer": {
+          "DiffID": "sha256:d69483a6face4499acb974449d1303591fcbb5cdce5420f36f8a6607bda11854"
+        },
+        "SeveritySource": "redhat",
         "Title": "vim/neovim: ':source!' command allows arbitrary command execution via modelines",
         "Description": "getchar.c in Vim before 8.1.1365 and Neovim before 0.3.6 allows remote attackers to execute arbitrary OS commands via the :source! command in a modeline, as demonstrated by execute in Vim, and assert_fails or nvim_input in Neovim.",
         "Severity": "HIGH",
