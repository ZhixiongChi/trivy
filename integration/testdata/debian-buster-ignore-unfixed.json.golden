[
  {
    "Target": "testdata/fixtures/debian-buster.tar.gz (debian 10.1)",
    "Type": "debian",
    "Vulnerabilities": [
      {
        "VulnerabilityID": "CVE-2019-5094",
        "PkgName": "e2fsprogs",
        "InstalledVersion": "1.44.5-1+deb10u1",
        "FixedVersion": "1.44.5-1+deb10u2",
<<<<<<< HEAD
        "LayerID": "sha256:78c1b9419976227e05be9d243b7fa583bea44a5258e52018b2af4cdfe23d148d",
        "SeveritySource": "nvd",
        "Title": "e2fsprogs: crafted ext4 partition leads to out-of-bounds write",
=======
        "Layer": {
          "DiffID": "sha256:78c1b9419976227e05be9d243b7fa583bea44a5258e52018b2af4cdfe23d148d"
        },
>>>>>>> 329f2452
        "Description": "An exploitable code execution vulnerability exists in the quota file functionality of E2fsprogs 1.45.3. A specially crafted ext4 partition can cause an out-of-bounds write on the heap, resulting in code execution. An attacker can corrupt a partition to trigger this vulnerability.",
        "Severity": "MEDIUM",
        "References": [
          "https://cve.mitre.org/cgi-bin/cvename.cgi?name=CVE-2019-5094",
          "https://lists.debian.org/debian-lts-announce/2019/09/msg00029.html",
          "https://seclists.org/bugtraq/2019/Sep/58",
          "https://talosintelligence.com/vulnerability_reports/TALOS-2019-0887",
          "https://usn.ubuntu.com/4142-2/",
          "https://www.debian.org/security/2019/dsa-4535"
        ]
      },
      {
        "VulnerabilityID": "CVE-2019-5188",
        "PkgName": "e2fsprogs",
        "InstalledVersion": "1.44.5-1+deb10u1",
        "FixedVersion": "1.44.5-1+deb10u3",
        "LayerID": "sha256:78c1b9419976227e05be9d243b7fa583bea44a5258e52018b2af4cdfe23d148d",
        "SeveritySource": "nvd",
        "Title": "e2fsprogs: Out-of-bounds write in  e2fsck/rehash.c",
        "Description": "A code execution vulnerability exists in the directory rehashing functionality of E2fsprogs e2fsck 1.45.4. A specially crafted ext4 directory can cause an out-of-bounds write on the stack, resulting in code execution. An attacker can corrupt a partition to trigger this vulnerability.",
        "Severity": "MEDIUM",
        "References": [
          "http://lists.opensuse.org/opensuse-security-announce/2020-02/msg00004.html",
          "https://cve.mitre.org/cgi-bin/cvename.cgi?name=CVE-2019-5188",
          "https://lists.fedoraproject.org/archives/list/package-announce@lists.fedoraproject.org/message/2AKETJ6BREDUHRWQTV35SPGG5C6H7KSI/",
          "https://lists.fedoraproject.org/archives/list/package-announce@lists.fedoraproject.org/message/6DOBCYQKCTTWXBLMUPJ5TX3FY7JNCOKY/",
          "https://talosintelligence.com/vulnerability_reports/TALOS-2019-0973",
          "https://usn.ubuntu.com/4249-1/"
        ]
      },
      {
        "VulnerabilityID": "CVE-2019-5094",
        "PkgName": "libcom-err2",
        "InstalledVersion": "1.44.5-1+deb10u1",
        "FixedVersion": "1.44.5-1+deb10u2",
<<<<<<< HEAD
        "LayerID": "sha256:78c1b9419976227e05be9d243b7fa583bea44a5258e52018b2af4cdfe23d148d",
        "SeveritySource": "nvd",
        "Title": "e2fsprogs: crafted ext4 partition leads to out-of-bounds write",
=======
        "Layer": {
          "DiffID": "sha256:78c1b9419976227e05be9d243b7fa583bea44a5258e52018b2af4cdfe23d148d"
        },
>>>>>>> 329f2452
        "Description": "An exploitable code execution vulnerability exists in the quota file functionality of E2fsprogs 1.45.3. A specially crafted ext4 partition can cause an out-of-bounds write on the heap, resulting in code execution. An attacker can corrupt a partition to trigger this vulnerability.",
        "Severity": "MEDIUM",
        "References": [
          "https://cve.mitre.org/cgi-bin/cvename.cgi?name=CVE-2019-5094",
          "https://lists.debian.org/debian-lts-announce/2019/09/msg00029.html",
          "https://seclists.org/bugtraq/2019/Sep/58",
          "https://talosintelligence.com/vulnerability_reports/TALOS-2019-0887",
          "https://usn.ubuntu.com/4142-2/",
          "https://www.debian.org/security/2019/dsa-4535"
        ]
      },
      {
        "VulnerabilityID": "CVE-2019-5188",
        "PkgName": "libcom-err2",
        "InstalledVersion": "1.44.5-1+deb10u1",
        "FixedVersion": "1.44.5-1+deb10u3",
        "LayerID": "sha256:78c1b9419976227e05be9d243b7fa583bea44a5258e52018b2af4cdfe23d148d",
        "SeveritySource": "nvd",
        "Title": "e2fsprogs: Out-of-bounds write in  e2fsck/rehash.c",
        "Description": "A code execution vulnerability exists in the directory rehashing functionality of E2fsprogs e2fsck 1.45.4. A specially crafted ext4 directory can cause an out-of-bounds write on the stack, resulting in code execution. An attacker can corrupt a partition to trigger this vulnerability.",
        "Severity": "MEDIUM",
        "References": [
          "http://lists.opensuse.org/opensuse-security-announce/2020-02/msg00004.html",
          "https://cve.mitre.org/cgi-bin/cvename.cgi?name=CVE-2019-5188",
          "https://lists.fedoraproject.org/archives/list/package-announce@lists.fedoraproject.org/message/2AKETJ6BREDUHRWQTV35SPGG5C6H7KSI/",
          "https://lists.fedoraproject.org/archives/list/package-announce@lists.fedoraproject.org/message/6DOBCYQKCTTWXBLMUPJ5TX3FY7JNCOKY/",
          "https://talosintelligence.com/vulnerability_reports/TALOS-2019-0973",
          "https://usn.ubuntu.com/4249-1/"
        ]
      },
      {
        "VulnerabilityID": "CVE-2019-5094",
        "PkgName": "libext2fs2",
        "InstalledVersion": "1.44.5-1+deb10u1",
        "FixedVersion": "1.44.5-1+deb10u2",
<<<<<<< HEAD
        "LayerID": "sha256:78c1b9419976227e05be9d243b7fa583bea44a5258e52018b2af4cdfe23d148d",
        "SeveritySource": "nvd",
        "Title": "e2fsprogs: crafted ext4 partition leads to out-of-bounds write",
=======
        "Layer": {
          "DiffID": "sha256:78c1b9419976227e05be9d243b7fa583bea44a5258e52018b2af4cdfe23d148d"
        },
>>>>>>> 329f2452
        "Description": "An exploitable code execution vulnerability exists in the quota file functionality of E2fsprogs 1.45.3. A specially crafted ext4 partition can cause an out-of-bounds write on the heap, resulting in code execution. An attacker can corrupt a partition to trigger this vulnerability.",
        "Severity": "MEDIUM",
        "References": [
          "https://cve.mitre.org/cgi-bin/cvename.cgi?name=CVE-2019-5094",
          "https://lists.debian.org/debian-lts-announce/2019/09/msg00029.html",
          "https://seclists.org/bugtraq/2019/Sep/58",
          "https://talosintelligence.com/vulnerability_reports/TALOS-2019-0887",
          "https://usn.ubuntu.com/4142-2/",
          "https://www.debian.org/security/2019/dsa-4535"
        ]
      },
      {
        "VulnerabilityID": "CVE-2019-5188",
        "PkgName": "libext2fs2",
        "InstalledVersion": "1.44.5-1+deb10u1",
        "FixedVersion": "1.44.5-1+deb10u3",
        "LayerID": "sha256:78c1b9419976227e05be9d243b7fa583bea44a5258e52018b2af4cdfe23d148d",
        "SeveritySource": "nvd",
        "Title": "e2fsprogs: Out-of-bounds write in  e2fsck/rehash.c",
        "Description": "A code execution vulnerability exists in the directory rehashing functionality of E2fsprogs e2fsck 1.45.4. A specially crafted ext4 directory can cause an out-of-bounds write on the stack, resulting in code execution. An attacker can corrupt a partition to trigger this vulnerability.",
        "Severity": "MEDIUM",
        "References": [
          "http://lists.opensuse.org/opensuse-security-announce/2020-02/msg00004.html",
          "https://cve.mitre.org/cgi-bin/cvename.cgi?name=CVE-2019-5188",
          "https://lists.fedoraproject.org/archives/list/package-announce@lists.fedoraproject.org/message/2AKETJ6BREDUHRWQTV35SPGG5C6H7KSI/",
          "https://lists.fedoraproject.org/archives/list/package-announce@lists.fedoraproject.org/message/6DOBCYQKCTTWXBLMUPJ5TX3FY7JNCOKY/",
          "https://talosintelligence.com/vulnerability_reports/TALOS-2019-0973",
          "https://usn.ubuntu.com/4249-1/"
        ]
      },
      {
        "VulnerabilityID": "CVE-2019-18224",
        "PkgName": "libidn2-0",
        "InstalledVersion": "2.0.5-1",
        "FixedVersion": "2.0.5-1+deb10u1",
        "LayerID": "sha256:78c1b9419976227e05be9d243b7fa583bea44a5258e52018b2af4cdfe23d148d",
        "SeveritySource": "nvd",
        "Title": "libidn2: heap-based buffer overflow in idn2_to_ascii_4i in lib/lookup.c",
        "Description": "idn2_to_ascii_4i in lib/lookup.c in GNU libidn2 before 2.1.1 has a heap-based buffer overflow via a long domain string.",
        "Severity": "HIGH",
        "References": [
          "https://bugs.chromium.org/p/oss-fuzz/issues/detail?id=12420",
          "https://cve.mitre.org/cgi-bin/cvename.cgi?name=CVE-2019-18224",
          "https://github.com/libidn/libidn2/commit/e4d1558aa2c1c04a05066ee8600f37603890ba8c",
          "https://github.com/libidn/libidn2/compare/libidn2-2.1.0...libidn2-2.1.1",
          "https://lists.fedoraproject.org/archives/list/package-announce@lists.fedoraproject.org/message/JDQVQ2XPV5BTZUFINT7AFJSKNNBVURNJ/",
          "https://lists.fedoraproject.org/archives/list/package-announce@lists.fedoraproject.org/message/MINU5RKDFE6TKAFY5DRFN3WSFDS4DYVS/",
          "https://usn.ubuntu.com/4168-1/"
        ]
      },
      {
        "VulnerabilityID": "CVE-2019-17594",
        "PkgName": "libncursesw6",
        "InstalledVersion": "6.1+20181013-2+deb10u1",
        "FixedVersion": "6.1+20181013-2+deb10u2",
        "LayerID": "sha256:78c1b9419976227e05be9d243b7fa583bea44a5258e52018b2af4cdfe23d148d",
        "SeveritySource": "debian",
        "Title": "ncurses: heap-based buffer overflow in the _nc_find_entry function in tinfo/comp_hash.c",
        "Description": "There is a heap-based buffer over-read in the _nc_find_entry function in tinfo/comp_hash.c in the terminfo library in ncurses before 6.1-20191012.",
        "Severity": "LOW",
        "References": [
          "http://lists.opensuse.org/opensuse-security-announce/2019-11/msg00059.html",
          "http://lists.opensuse.org/opensuse-security-announce/2019-11/msg00061.html",
          "https://cve.mitre.org/cgi-bin/cvename.cgi?name=CVE-2019-17594",
          "https://lists.gnu.org/archive/html/bug-ncurses/2019-10/msg00017.html",
          "https://lists.gnu.org/archive/html/bug-ncurses/2019-10/msg00045.html"
        ]
      },
      {
        "VulnerabilityID": "CVE-2019-17595",
        "PkgName": "libncursesw6",
        "InstalledVersion": "6.1+20181013-2+deb10u1",
        "FixedVersion": "6.1+20181013-2+deb10u2",
        "LayerID": "sha256:78c1b9419976227e05be9d243b7fa583bea44a5258e52018b2af4cdfe23d148d",
        "SeveritySource": "debian",
        "Title": "ncurses: heap-based buffer overflow in the fmt_entry function in tinfo/comp_hash.c",
        "Description": "There is a heap-based buffer over-read in the fmt_entry function in tinfo/comp_hash.c in the terminfo library in ncurses before 6.1-20191012.",
        "Severity": "LOW",
        "References": [
          "http://lists.opensuse.org/opensuse-security-announce/2019-11/msg00059.html",
          "http://lists.opensuse.org/opensuse-security-announce/2019-11/msg00061.html",
          "https://cve.mitre.org/cgi-bin/cvename.cgi?name=CVE-2019-17595",
          "https://lists.gnu.org/archive/html/bug-ncurses/2019-10/msg00013.html",
          "https://lists.gnu.org/archive/html/bug-ncurses/2019-10/msg00045.html"
        ]
      },
      {
        "VulnerabilityID": "CVE-2019-5094",
        "PkgName": "libss2",
        "InstalledVersion": "1.44.5-1+deb10u1",
        "FixedVersion": "1.44.5-1+deb10u2",
<<<<<<< HEAD
        "LayerID": "sha256:78c1b9419976227e05be9d243b7fa583bea44a5258e52018b2af4cdfe23d148d",
        "SeveritySource": "nvd",
        "Title": "e2fsprogs: crafted ext4 partition leads to out-of-bounds write",
=======
        "Layer": {
          "DiffID": "sha256:78c1b9419976227e05be9d243b7fa583bea44a5258e52018b2af4cdfe23d148d"
        },
>>>>>>> 329f2452
        "Description": "An exploitable code execution vulnerability exists in the quota file functionality of E2fsprogs 1.45.3. A specially crafted ext4 partition can cause an out-of-bounds write on the heap, resulting in code execution. An attacker can corrupt a partition to trigger this vulnerability.",
        "Severity": "MEDIUM",
        "References": [
          "https://cve.mitre.org/cgi-bin/cvename.cgi?name=CVE-2019-5094",
          "https://lists.debian.org/debian-lts-announce/2019/09/msg00029.html",
          "https://seclists.org/bugtraq/2019/Sep/58",
          "https://talosintelligence.com/vulnerability_reports/TALOS-2019-0887",
          "https://usn.ubuntu.com/4142-2/",
          "https://www.debian.org/security/2019/dsa-4535"
        ]
      },
      {
        "VulnerabilityID": "CVE-2019-5188",
        "PkgName": "libss2",
        "InstalledVersion": "1.44.5-1+deb10u1",
        "FixedVersion": "1.44.5-1+deb10u3",
        "LayerID": "sha256:78c1b9419976227e05be9d243b7fa583bea44a5258e52018b2af4cdfe23d148d",
        "SeveritySource": "nvd",
        "Title": "e2fsprogs: Out-of-bounds write in  e2fsck/rehash.c",
        "Description": "A code execution vulnerability exists in the directory rehashing functionality of E2fsprogs e2fsck 1.45.4. A specially crafted ext4 directory can cause an out-of-bounds write on the stack, resulting in code execution. An attacker can corrupt a partition to trigger this vulnerability.",
        "Severity": "MEDIUM",
        "References": [
          "http://lists.opensuse.org/opensuse-security-announce/2020-02/msg00004.html",
          "https://cve.mitre.org/cgi-bin/cvename.cgi?name=CVE-2019-5188",
          "https://lists.fedoraproject.org/archives/list/package-announce@lists.fedoraproject.org/message/2AKETJ6BREDUHRWQTV35SPGG5C6H7KSI/",
          "https://lists.fedoraproject.org/archives/list/package-announce@lists.fedoraproject.org/message/6DOBCYQKCTTWXBLMUPJ5TX3FY7JNCOKY/",
          "https://talosintelligence.com/vulnerability_reports/TALOS-2019-0973",
          "https://usn.ubuntu.com/4249-1/"
        ]
      },
      {
        "VulnerabilityID": "CVE-2019-15718",
        "PkgName": "libsystemd0",
        "InstalledVersion": "241-7~deb10u1",
        "FixedVersion": "241-7~deb10u2",
        "LayerID": "sha256:78c1b9419976227e05be9d243b7fa583bea44a5258e52018b2af4cdfe23d148d",
        "SeveritySource": "nvd",
        "Title": "systemd: systemd-resolved allows unprivileged users to configure DNS",
        "Description": "In systemd 240, bus_open_system_watch_bind_with_description in shared/bus-util.c (as used by systemd-resolved to connect to the system D-Bus instance), calls sd_bus_set_trusted, which disables access controls for incoming D-Bus messages. An unprivileged user can exploit this by executing D-Bus methods that should be restricted to privileged users, in order to change the system's DNS resolver settings.",
        "Severity": "LOW",
        "References": [
          "http://linux.oracle.com/cve/CVE-2019-15718.html",
          "http://linux.oracle.com/errata/ELSA-2019-3592.html",
          "http://www.openwall.com/lists/oss-security/2019/09/03/1",
          "https://bugzilla.redhat.com/show_bug.cgi?id=1746057",
          "https://cve.mitre.org/cgi-bin/cvename.cgi?name=CVE-2019-15718",
          "https://lists.fedoraproject.org/archives/list/package-announce@lists.fedoraproject.org/message/BRE5IS24XTF5WNZGH2L7GSQJKARBOEGL/",
          "https://lists.fedoraproject.org/archives/list/package-announce@lists.fedoraproject.org/message/HIKGKXZ5OEGOEYURHLJHEMFYNLEGAW5B/",
          "https://lists.fedoraproject.org/archives/list/package-announce@lists.fedoraproject.org/message/U2WNHRJW4XI6H5YMDG4BUFGPAXWUMUVG/"
        ]
      },
      {
        "VulnerabilityID": "CVE-2019-17594",
        "PkgName": "libtinfo6",
        "InstalledVersion": "6.1+20181013-2+deb10u1",
        "FixedVersion": "6.1+20181013-2+deb10u2",
        "LayerID": "sha256:78c1b9419976227e05be9d243b7fa583bea44a5258e52018b2af4cdfe23d148d",
        "SeveritySource": "debian",
        "Title": "ncurses: heap-based buffer overflow in the _nc_find_entry function in tinfo/comp_hash.c",
        "Description": "There is a heap-based buffer over-read in the _nc_find_entry function in tinfo/comp_hash.c in the terminfo library in ncurses before 6.1-20191012.",
        "Severity": "LOW",
        "References": [
          "http://lists.opensuse.org/opensuse-security-announce/2019-11/msg00059.html",
          "http://lists.opensuse.org/opensuse-security-announce/2019-11/msg00061.html",
          "https://cve.mitre.org/cgi-bin/cvename.cgi?name=CVE-2019-17594",
          "https://lists.gnu.org/archive/html/bug-ncurses/2019-10/msg00017.html",
          "https://lists.gnu.org/archive/html/bug-ncurses/2019-10/msg00045.html"
        ]
      },
      {
        "VulnerabilityID": "CVE-2019-17595",
        "PkgName": "libtinfo6",
        "InstalledVersion": "6.1+20181013-2+deb10u1",
        "FixedVersion": "6.1+20181013-2+deb10u2",
        "LayerID": "sha256:78c1b9419976227e05be9d243b7fa583bea44a5258e52018b2af4cdfe23d148d",
        "SeveritySource": "debian",
        "Title": "ncurses: heap-based buffer overflow in the fmt_entry function in tinfo/comp_hash.c",
        "Description": "There is a heap-based buffer over-read in the fmt_entry function in tinfo/comp_hash.c in the terminfo library in ncurses before 6.1-20191012.",
        "Severity": "LOW",
        "References": [
          "http://lists.opensuse.org/opensuse-security-announce/2019-11/msg00059.html",
          "http://lists.opensuse.org/opensuse-security-announce/2019-11/msg00061.html",
          "https://cve.mitre.org/cgi-bin/cvename.cgi?name=CVE-2019-17595",
          "https://lists.gnu.org/archive/html/bug-ncurses/2019-10/msg00013.html",
          "https://lists.gnu.org/archive/html/bug-ncurses/2019-10/msg00045.html"
        ]
      },
      {
        "VulnerabilityID": "CVE-2019-15718",
        "PkgName": "libudev1",
        "InstalledVersion": "241-7~deb10u1",
        "FixedVersion": "241-7~deb10u2",
        "LayerID": "sha256:78c1b9419976227e05be9d243b7fa583bea44a5258e52018b2af4cdfe23d148d",
        "SeveritySource": "nvd",
        "Title": "systemd: systemd-resolved allows unprivileged users to configure DNS",
        "Description": "In systemd 240, bus_open_system_watch_bind_with_description in shared/bus-util.c (as used by systemd-resolved to connect to the system D-Bus instance), calls sd_bus_set_trusted, which disables access controls for incoming D-Bus messages. An unprivileged user can exploit this by executing D-Bus methods that should be restricted to privileged users, in order to change the system's DNS resolver settings.",
        "Severity": "LOW",
        "References": [
          "http://linux.oracle.com/cve/CVE-2019-15718.html",
          "http://linux.oracle.com/errata/ELSA-2019-3592.html",
          "http://www.openwall.com/lists/oss-security/2019/09/03/1",
          "https://bugzilla.redhat.com/show_bug.cgi?id=1746057",
          "https://cve.mitre.org/cgi-bin/cvename.cgi?name=CVE-2019-15718",
          "https://lists.fedoraproject.org/archives/list/package-announce@lists.fedoraproject.org/message/BRE5IS24XTF5WNZGH2L7GSQJKARBOEGL/",
          "https://lists.fedoraproject.org/archives/list/package-announce@lists.fedoraproject.org/message/HIKGKXZ5OEGOEYURHLJHEMFYNLEGAW5B/",
          "https://lists.fedoraproject.org/archives/list/package-announce@lists.fedoraproject.org/message/U2WNHRJW4XI6H5YMDG4BUFGPAXWUMUVG/"
        ]
      },
      {
        "VulnerabilityID": "CVE-2019-17594",
        "PkgName": "ncurses-base",
        "InstalledVersion": "6.1+20181013-2+deb10u1",
        "FixedVersion": "6.1+20181013-2+deb10u2",
        "LayerID": "sha256:78c1b9419976227e05be9d243b7fa583bea44a5258e52018b2af4cdfe23d148d",
        "SeveritySource": "debian",
        "Title": "ncurses: heap-based buffer overflow in the _nc_find_entry function in tinfo/comp_hash.c",
        "Description": "There is a heap-based buffer over-read in the _nc_find_entry function in tinfo/comp_hash.c in the terminfo library in ncurses before 6.1-20191012.",
        "Severity": "LOW",
        "References": [
          "http://lists.opensuse.org/opensuse-security-announce/2019-11/msg00059.html",
          "http://lists.opensuse.org/opensuse-security-announce/2019-11/msg00061.html",
          "https://cve.mitre.org/cgi-bin/cvename.cgi?name=CVE-2019-17594",
          "https://lists.gnu.org/archive/html/bug-ncurses/2019-10/msg00017.html",
          "https://lists.gnu.org/archive/html/bug-ncurses/2019-10/msg00045.html"
        ]
      },
      {
        "VulnerabilityID": "CVE-2019-17595",
        "PkgName": "ncurses-base",
        "InstalledVersion": "6.1+20181013-2+deb10u1",
        "FixedVersion": "6.1+20181013-2+deb10u2",
        "LayerID": "sha256:78c1b9419976227e05be9d243b7fa583bea44a5258e52018b2af4cdfe23d148d",
        "SeveritySource": "debian",
        "Title": "ncurses: heap-based buffer overflow in the fmt_entry function in tinfo/comp_hash.c",
        "Description": "There is a heap-based buffer over-read in the fmt_entry function in tinfo/comp_hash.c in the terminfo library in ncurses before 6.1-20191012.",
        "Severity": "LOW",
        "References": [
          "http://lists.opensuse.org/opensuse-security-announce/2019-11/msg00059.html",
          "http://lists.opensuse.org/opensuse-security-announce/2019-11/msg00061.html",
          "https://cve.mitre.org/cgi-bin/cvename.cgi?name=CVE-2019-17595",
          "https://lists.gnu.org/archive/html/bug-ncurses/2019-10/msg00013.html",
          "https://lists.gnu.org/archive/html/bug-ncurses/2019-10/msg00045.html"
        ]
      },
      {
        "VulnerabilityID": "CVE-2019-17594",
        "PkgName": "ncurses-bin",
        "InstalledVersion": "6.1+20181013-2+deb10u1",
        "FixedVersion": "6.1+20181013-2+deb10u2",
        "LayerID": "sha256:78c1b9419976227e05be9d243b7fa583bea44a5258e52018b2af4cdfe23d148d",
        "SeveritySource": "debian",
        "Title": "ncurses: heap-based buffer overflow in the _nc_find_entry function in tinfo/comp_hash.c",
        "Description": "There is a heap-based buffer over-read in the _nc_find_entry function in tinfo/comp_hash.c in the terminfo library in ncurses before 6.1-20191012.",
        "Severity": "LOW",
        "References": [
          "http://lists.opensuse.org/opensuse-security-announce/2019-11/msg00059.html",
          "http://lists.opensuse.org/opensuse-security-announce/2019-11/msg00061.html",
          "https://cve.mitre.org/cgi-bin/cvename.cgi?name=CVE-2019-17594",
          "https://lists.gnu.org/archive/html/bug-ncurses/2019-10/msg00017.html",
          "https://lists.gnu.org/archive/html/bug-ncurses/2019-10/msg00045.html"
        ]
      },
      {
        "VulnerabilityID": "CVE-2019-17595",
        "PkgName": "ncurses-bin",
        "InstalledVersion": "6.1+20181013-2+deb10u1",
        "FixedVersion": "6.1+20181013-2+deb10u2",
        "LayerID": "sha256:78c1b9419976227e05be9d243b7fa583bea44a5258e52018b2af4cdfe23d148d",
        "SeveritySource": "debian",
        "Title": "ncurses: heap-based buffer overflow in the fmt_entry function in tinfo/comp_hash.c",
        "Description": "There is a heap-based buffer over-read in the fmt_entry function in tinfo/comp_hash.c in the terminfo library in ncurses before 6.1-20191012.",
        "Severity": "LOW",
        "References": [
          "http://lists.opensuse.org/opensuse-security-announce/2019-11/msg00059.html",
          "http://lists.opensuse.org/opensuse-security-announce/2019-11/msg00061.html",
          "https://cve.mitre.org/cgi-bin/cvename.cgi?name=CVE-2019-17595",
          "https://lists.gnu.org/archive/html/bug-ncurses/2019-10/msg00013.html",
          "https://lists.gnu.org/archive/html/bug-ncurses/2019-10/msg00045.html"
        ]
      }
    ]
  }
]<|MERGE_RESOLUTION|>--- conflicted
+++ resolved
@@ -8,15 +8,11 @@
         "PkgName": "e2fsprogs",
         "InstalledVersion": "1.44.5-1+deb10u1",
         "FixedVersion": "1.44.5-1+deb10u2",
-<<<<<<< HEAD
-        "LayerID": "sha256:78c1b9419976227e05be9d243b7fa583bea44a5258e52018b2af4cdfe23d148d",
+        "Layer": {
+          "DiffID": "sha256:78c1b9419976227e05be9d243b7fa583bea44a5258e52018b2af4cdfe23d148d"
+        },
         "SeveritySource": "nvd",
         "Title": "e2fsprogs: crafted ext4 partition leads to out-of-bounds write",
-=======
-        "Layer": {
-          "DiffID": "sha256:78c1b9419976227e05be9d243b7fa583bea44a5258e52018b2af4cdfe23d148d"
-        },
->>>>>>> 329f2452
         "Description": "An exploitable code execution vulnerability exists in the quota file functionality of E2fsprogs 1.45.3. A specially crafted ext4 partition can cause an out-of-bounds write on the heap, resulting in code execution. An attacker can corrupt a partition to trigger this vulnerability.",
         "Severity": "MEDIUM",
         "References": [
@@ -33,7 +29,9 @@
         "PkgName": "e2fsprogs",
         "InstalledVersion": "1.44.5-1+deb10u1",
         "FixedVersion": "1.44.5-1+deb10u3",
-        "LayerID": "sha256:78c1b9419976227e05be9d243b7fa583bea44a5258e52018b2af4cdfe23d148d",
+        "Layer": {
+          "DiffID": "sha256:78c1b9419976227e05be9d243b7fa583bea44a5258e52018b2af4cdfe23d148d"
+        },
         "SeveritySource": "nvd",
         "Title": "e2fsprogs: Out-of-bounds write in  e2fsck/rehash.c",
         "Description": "A code execution vulnerability exists in the directory rehashing functionality of E2fsprogs e2fsck 1.45.4. A specially crafted ext4 directory can cause an out-of-bounds write on the stack, resulting in code execution. An attacker can corrupt a partition to trigger this vulnerability.",
@@ -52,15 +50,11 @@
         "PkgName": "libcom-err2",
         "InstalledVersion": "1.44.5-1+deb10u1",
         "FixedVersion": "1.44.5-1+deb10u2",
-<<<<<<< HEAD
-        "LayerID": "sha256:78c1b9419976227e05be9d243b7fa583bea44a5258e52018b2af4cdfe23d148d",
+        "Layer": {
+          "DiffID": "sha256:78c1b9419976227e05be9d243b7fa583bea44a5258e52018b2af4cdfe23d148d"
+        },
         "SeveritySource": "nvd",
         "Title": "e2fsprogs: crafted ext4 partition leads to out-of-bounds write",
-=======
-        "Layer": {
-          "DiffID": "sha256:78c1b9419976227e05be9d243b7fa583bea44a5258e52018b2af4cdfe23d148d"
-        },
->>>>>>> 329f2452
         "Description": "An exploitable code execution vulnerability exists in the quota file functionality of E2fsprogs 1.45.3. A specially crafted ext4 partition can cause an out-of-bounds write on the heap, resulting in code execution. An attacker can corrupt a partition to trigger this vulnerability.",
         "Severity": "MEDIUM",
         "References": [
@@ -77,7 +71,9 @@
         "PkgName": "libcom-err2",
         "InstalledVersion": "1.44.5-1+deb10u1",
         "FixedVersion": "1.44.5-1+deb10u3",
-        "LayerID": "sha256:78c1b9419976227e05be9d243b7fa583bea44a5258e52018b2af4cdfe23d148d",
+        "Layer": {
+          "DiffID": "sha256:78c1b9419976227e05be9d243b7fa583bea44a5258e52018b2af4cdfe23d148d"
+        },
         "SeveritySource": "nvd",
         "Title": "e2fsprogs: Out-of-bounds write in  e2fsck/rehash.c",
         "Description": "A code execution vulnerability exists in the directory rehashing functionality of E2fsprogs e2fsck 1.45.4. A specially crafted ext4 directory can cause an out-of-bounds write on the stack, resulting in code execution. An attacker can corrupt a partition to trigger this vulnerability.",
@@ -96,15 +92,11 @@
         "PkgName": "libext2fs2",
         "InstalledVersion": "1.44.5-1+deb10u1",
         "FixedVersion": "1.44.5-1+deb10u2",
-<<<<<<< HEAD
-        "LayerID": "sha256:78c1b9419976227e05be9d243b7fa583bea44a5258e52018b2af4cdfe23d148d",
+        "Layer": {
+          "DiffID": "sha256:78c1b9419976227e05be9d243b7fa583bea44a5258e52018b2af4cdfe23d148d"
+        },
         "SeveritySource": "nvd",
         "Title": "e2fsprogs: crafted ext4 partition leads to out-of-bounds write",
-=======
-        "Layer": {
-          "DiffID": "sha256:78c1b9419976227e05be9d243b7fa583bea44a5258e52018b2af4cdfe23d148d"
-        },
->>>>>>> 329f2452
         "Description": "An exploitable code execution vulnerability exists in the quota file functionality of E2fsprogs 1.45.3. A specially crafted ext4 partition can cause an out-of-bounds write on the heap, resulting in code execution. An attacker can corrupt a partition to trigger this vulnerability.",
         "Severity": "MEDIUM",
         "References": [
@@ -121,7 +113,9 @@
         "PkgName": "libext2fs2",
         "InstalledVersion": "1.44.5-1+deb10u1",
         "FixedVersion": "1.44.5-1+deb10u3",
-        "LayerID": "sha256:78c1b9419976227e05be9d243b7fa583bea44a5258e52018b2af4cdfe23d148d",
+        "Layer": {
+          "DiffID": "sha256:78c1b9419976227e05be9d243b7fa583bea44a5258e52018b2af4cdfe23d148d"
+        },
         "SeveritySource": "nvd",
         "Title": "e2fsprogs: Out-of-bounds write in  e2fsck/rehash.c",
         "Description": "A code execution vulnerability exists in the directory rehashing functionality of E2fsprogs e2fsck 1.45.4. A specially crafted ext4 directory can cause an out-of-bounds write on the stack, resulting in code execution. An attacker can corrupt a partition to trigger this vulnerability.",
@@ -140,7 +134,9 @@
         "PkgName": "libidn2-0",
         "InstalledVersion": "2.0.5-1",
         "FixedVersion": "2.0.5-1+deb10u1",
-        "LayerID": "sha256:78c1b9419976227e05be9d243b7fa583bea44a5258e52018b2af4cdfe23d148d",
+        "Layer": {
+          "DiffID": "sha256:78c1b9419976227e05be9d243b7fa583bea44a5258e52018b2af4cdfe23d148d"
+        },
         "SeveritySource": "nvd",
         "Title": "libidn2: heap-based buffer overflow in idn2_to_ascii_4i in lib/lookup.c",
         "Description": "idn2_to_ascii_4i in lib/lookup.c in GNU libidn2 before 2.1.1 has a heap-based buffer overflow via a long domain string.",
@@ -160,7 +156,9 @@
         "PkgName": "libncursesw6",
         "InstalledVersion": "6.1+20181013-2+deb10u1",
         "FixedVersion": "6.1+20181013-2+deb10u2",
-        "LayerID": "sha256:78c1b9419976227e05be9d243b7fa583bea44a5258e52018b2af4cdfe23d148d",
+        "Layer": {
+          "DiffID": "sha256:78c1b9419976227e05be9d243b7fa583bea44a5258e52018b2af4cdfe23d148d"
+        },
         "SeveritySource": "debian",
         "Title": "ncurses: heap-based buffer overflow in the _nc_find_entry function in tinfo/comp_hash.c",
         "Description": "There is a heap-based buffer over-read in the _nc_find_entry function in tinfo/comp_hash.c in the terminfo library in ncurses before 6.1-20191012.",
@@ -178,7 +176,9 @@
         "PkgName": "libncursesw6",
         "InstalledVersion": "6.1+20181013-2+deb10u1",
         "FixedVersion": "6.1+20181013-2+deb10u2",
-        "LayerID": "sha256:78c1b9419976227e05be9d243b7fa583bea44a5258e52018b2af4cdfe23d148d",
+        "Layer": {
+          "DiffID": "sha256:78c1b9419976227e05be9d243b7fa583bea44a5258e52018b2af4cdfe23d148d"
+        },
         "SeveritySource": "debian",
         "Title": "ncurses: heap-based buffer overflow in the fmt_entry function in tinfo/comp_hash.c",
         "Description": "There is a heap-based buffer over-read in the fmt_entry function in tinfo/comp_hash.c in the terminfo library in ncurses before 6.1-20191012.",
@@ -196,15 +196,11 @@
         "PkgName": "libss2",
         "InstalledVersion": "1.44.5-1+deb10u1",
         "FixedVersion": "1.44.5-1+deb10u2",
-<<<<<<< HEAD
-        "LayerID": "sha256:78c1b9419976227e05be9d243b7fa583bea44a5258e52018b2af4cdfe23d148d",
+        "Layer": {
+          "DiffID": "sha256:78c1b9419976227e05be9d243b7fa583bea44a5258e52018b2af4cdfe23d148d"
+        },
         "SeveritySource": "nvd",
         "Title": "e2fsprogs: crafted ext4 partition leads to out-of-bounds write",
-=======
-        "Layer": {
-          "DiffID": "sha256:78c1b9419976227e05be9d243b7fa583bea44a5258e52018b2af4cdfe23d148d"
-        },
->>>>>>> 329f2452
         "Description": "An exploitable code execution vulnerability exists in the quota file functionality of E2fsprogs 1.45.3. A specially crafted ext4 partition can cause an out-of-bounds write on the heap, resulting in code execution. An attacker can corrupt a partition to trigger this vulnerability.",
         "Severity": "MEDIUM",
         "References": [
@@ -221,7 +217,9 @@
         "PkgName": "libss2",
         "InstalledVersion": "1.44.5-1+deb10u1",
         "FixedVersion": "1.44.5-1+deb10u3",
-        "LayerID": "sha256:78c1b9419976227e05be9d243b7fa583bea44a5258e52018b2af4cdfe23d148d",
+        "Layer": {
+          "DiffID": "sha256:78c1b9419976227e05be9d243b7fa583bea44a5258e52018b2af4cdfe23d148d"
+        },
         "SeveritySource": "nvd",
         "Title": "e2fsprogs: Out-of-bounds write in  e2fsck/rehash.c",
         "Description": "A code execution vulnerability exists in the directory rehashing functionality of E2fsprogs e2fsck 1.45.4. A specially crafted ext4 directory can cause an out-of-bounds write on the stack, resulting in code execution. An attacker can corrupt a partition to trigger this vulnerability.",
@@ -240,7 +238,9 @@
         "PkgName": "libsystemd0",
         "InstalledVersion": "241-7~deb10u1",
         "FixedVersion": "241-7~deb10u2",
-        "LayerID": "sha256:78c1b9419976227e05be9d243b7fa583bea44a5258e52018b2af4cdfe23d148d",
+        "Layer": {
+          "DiffID": "sha256:78c1b9419976227e05be9d243b7fa583bea44a5258e52018b2af4cdfe23d148d"
+        },
         "SeveritySource": "nvd",
         "Title": "systemd: systemd-resolved allows unprivileged users to configure DNS",
         "Description": "In systemd 240, bus_open_system_watch_bind_with_description in shared/bus-util.c (as used by systemd-resolved to connect to the system D-Bus instance), calls sd_bus_set_trusted, which disables access controls for incoming D-Bus messages. An unprivileged user can exploit this by executing D-Bus methods that should be restricted to privileged users, in order to change the system's DNS resolver settings.",
@@ -261,7 +261,9 @@
         "PkgName": "libtinfo6",
         "InstalledVersion": "6.1+20181013-2+deb10u1",
         "FixedVersion": "6.1+20181013-2+deb10u2",
-        "LayerID": "sha256:78c1b9419976227e05be9d243b7fa583bea44a5258e52018b2af4cdfe23d148d",
+        "Layer": {
+          "DiffID": "sha256:78c1b9419976227e05be9d243b7fa583bea44a5258e52018b2af4cdfe23d148d"
+        },
         "SeveritySource": "debian",
         "Title": "ncurses: heap-based buffer overflow in the _nc_find_entry function in tinfo/comp_hash.c",
         "Description": "There is a heap-based buffer over-read in the _nc_find_entry function in tinfo/comp_hash.c in the terminfo library in ncurses before 6.1-20191012.",
@@ -279,7 +281,9 @@
         "PkgName": "libtinfo6",
         "InstalledVersion": "6.1+20181013-2+deb10u1",
         "FixedVersion": "6.1+20181013-2+deb10u2",
-        "LayerID": "sha256:78c1b9419976227e05be9d243b7fa583bea44a5258e52018b2af4cdfe23d148d",
+        "Layer": {
+          "DiffID": "sha256:78c1b9419976227e05be9d243b7fa583bea44a5258e52018b2af4cdfe23d148d"
+        },
         "SeveritySource": "debian",
         "Title": "ncurses: heap-based buffer overflow in the fmt_entry function in tinfo/comp_hash.c",
         "Description": "There is a heap-based buffer over-read in the fmt_entry function in tinfo/comp_hash.c in the terminfo library in ncurses before 6.1-20191012.",
@@ -297,7 +301,9 @@
         "PkgName": "libudev1",
         "InstalledVersion": "241-7~deb10u1",
         "FixedVersion": "241-7~deb10u2",
-        "LayerID": "sha256:78c1b9419976227e05be9d243b7fa583bea44a5258e52018b2af4cdfe23d148d",
+        "Layer": {
+          "DiffID": "sha256:78c1b9419976227e05be9d243b7fa583bea44a5258e52018b2af4cdfe23d148d"
+        },
         "SeveritySource": "nvd",
         "Title": "systemd: systemd-resolved allows unprivileged users to configure DNS",
         "Description": "In systemd 240, bus_open_system_watch_bind_with_description in shared/bus-util.c (as used by systemd-resolved to connect to the system D-Bus instance), calls sd_bus_set_trusted, which disables access controls for incoming D-Bus messages. An unprivileged user can exploit this by executing D-Bus methods that should be restricted to privileged users, in order to change the system's DNS resolver settings.",
@@ -318,7 +324,9 @@
         "PkgName": "ncurses-base",
         "InstalledVersion": "6.1+20181013-2+deb10u1",
         "FixedVersion": "6.1+20181013-2+deb10u2",
-        "LayerID": "sha256:78c1b9419976227e05be9d243b7fa583bea44a5258e52018b2af4cdfe23d148d",
+        "Layer": {
+          "DiffID": "sha256:78c1b9419976227e05be9d243b7fa583bea44a5258e52018b2af4cdfe23d148d"
+        },
         "SeveritySource": "debian",
         "Title": "ncurses: heap-based buffer overflow in the _nc_find_entry function in tinfo/comp_hash.c",
         "Description": "There is a heap-based buffer over-read in the _nc_find_entry function in tinfo/comp_hash.c in the terminfo library in ncurses before 6.1-20191012.",
@@ -336,7 +344,9 @@
         "PkgName": "ncurses-base",
         "InstalledVersion": "6.1+20181013-2+deb10u1",
         "FixedVersion": "6.1+20181013-2+deb10u2",
-        "LayerID": "sha256:78c1b9419976227e05be9d243b7fa583bea44a5258e52018b2af4cdfe23d148d",
+        "Layer": {
+          "DiffID": "sha256:78c1b9419976227e05be9d243b7fa583bea44a5258e52018b2af4cdfe23d148d"
+        },
         "SeveritySource": "debian",
         "Title": "ncurses: heap-based buffer overflow in the fmt_entry function in tinfo/comp_hash.c",
         "Description": "There is a heap-based buffer over-read in the fmt_entry function in tinfo/comp_hash.c in the terminfo library in ncurses before 6.1-20191012.",
@@ -354,7 +364,9 @@
         "PkgName": "ncurses-bin",
         "InstalledVersion": "6.1+20181013-2+deb10u1",
         "FixedVersion": "6.1+20181013-2+deb10u2",
-        "LayerID": "sha256:78c1b9419976227e05be9d243b7fa583bea44a5258e52018b2af4cdfe23d148d",
+        "Layer": {
+          "DiffID": "sha256:78c1b9419976227e05be9d243b7fa583bea44a5258e52018b2af4cdfe23d148d"
+        },
         "SeveritySource": "debian",
         "Title": "ncurses: heap-based buffer overflow in the _nc_find_entry function in tinfo/comp_hash.c",
         "Description": "There is a heap-based buffer over-read in the _nc_find_entry function in tinfo/comp_hash.c in the terminfo library in ncurses before 6.1-20191012.",
@@ -372,7 +384,9 @@
         "PkgName": "ncurses-bin",
         "InstalledVersion": "6.1+20181013-2+deb10u1",
         "FixedVersion": "6.1+20181013-2+deb10u2",
-        "LayerID": "sha256:78c1b9419976227e05be9d243b7fa583bea44a5258e52018b2af4cdfe23d148d",
+        "Layer": {
+          "DiffID": "sha256:78c1b9419976227e05be9d243b7fa583bea44a5258e52018b2af4cdfe23d148d"
+        },
         "SeveritySource": "debian",
         "Title": "ncurses: heap-based buffer overflow in the fmt_entry function in tinfo/comp_hash.c",
         "Description": "There is a heap-based buffer over-read in the fmt_entry function in tinfo/comp_hash.c in the terminfo library in ncurses before 6.1-20191012.",
