package config

import (
	"net/http"
	"strings"

	"github.com/urfave/cli/v2"
	"golang.org/x/xerrors"

	"github.com/aquasecurity/trivy/internal/config"
)

type Config struct {
	config.GlobalConfig
<<<<<<< HEAD
	config.ArtifactConfig
=======
>>>>>>> 1218e111
	config.ImageConfig
	config.ReportConfig

	RemoteAddr    string
	token         string
	tokenHeader   string
	customHeaders []string

	// this field is populated in Init()
	CustomHeaders http.Header
}

func New(c *cli.Context) (Config, error) {
	gc, err := config.NewGlobalConfig(c)
	if err != nil {
		return Config{}, xerrors.Errorf("failed to initialize global options: %w", err)
	}

	return Config{
<<<<<<< HEAD
		GlobalConfig:   gc,
		ArtifactConfig: config.NewArtifactConfig(c),
		ImageConfig:    config.NewImageConfig(c),
		ReportConfig:   config.NewReportConfig(c),
=======
		GlobalConfig: gc,
		ImageConfig:  config.NewImageConfig(c),
		ReportConfig: config.NewReportConfig(c),
>>>>>>> 1218e111

		RemoteAddr:    c.String("remote"),
		token:         c.String("token"),
		tokenHeader:   c.String("token-header"),
		customHeaders: c.StringSlice("custom-headers"),
	}, nil
}

func (c *Config) Init() (err error) {
	// --clear-cache doesn't conduct the scan
	if c.ClearCache {
		return nil
	}

	c.CustomHeaders = splitCustomHeaders(c.customHeaders)
<<<<<<< HEAD

	// add token to custom headers
	if c.token != "" {
		c.CustomHeaders.Set(c.tokenHeader, c.token)
	}

	if err := c.ReportConfig.Init(c.Logger); err != nil {
		return err
	}

	if err := c.ArtifactConfig.Init(c.Context.Args(), c.Logger); err != nil {
=======

	// add token to custom headers
	if c.token != "" {
		c.CustomHeaders.Set(c.tokenHeader, c.token)
	}

	if err := c.ReportConfig.Init(c.Logger); err != nil {
>>>>>>> 1218e111
		return err
	}

	if err := c.ImageConfig.Init(c.Context.Args(), c.Logger); err != nil {
		cli.ShowAppHelp(c.Context)
		return err
	}

	return nil
}

func splitCustomHeaders(headers []string) http.Header {
	result := make(http.Header)
	for _, header := range headers {
		// e.g. x-api-token:XXX
		s := strings.SplitN(header, ":", 2)
		if len(s) != 2 {
			continue
		}
		result.Set(s[0], s[1])
	}
	return result
}<|MERGE_RESOLUTION|>--- conflicted
+++ resolved
@@ -12,10 +12,7 @@
 
 type Config struct {
 	config.GlobalConfig
-<<<<<<< HEAD
 	config.ArtifactConfig
-=======
->>>>>>> 1218e111
 	config.ImageConfig
 	config.ReportConfig
 
@@ -35,21 +32,14 @@
 	}
 
 	return Config{
-<<<<<<< HEAD
 		GlobalConfig:   gc,
 		ArtifactConfig: config.NewArtifactConfig(c),
 		ImageConfig:    config.NewImageConfig(c),
 		ReportConfig:   config.NewReportConfig(c),
-=======
-		GlobalConfig: gc,
-		ImageConfig:  config.NewImageConfig(c),
-		ReportConfig: config.NewReportConfig(c),
->>>>>>> 1218e111
-
-		RemoteAddr:    c.String("remote"),
-		token:         c.String("token"),
-		tokenHeader:   c.String("token-header"),
-		customHeaders: c.StringSlice("custom-headers"),
+		RemoteAddr:     c.String("remote"),
+		token:          c.String("token"),
+		tokenHeader:    c.String("token-header"),
+		customHeaders:  c.StringSlice("custom-headers"),
 	}, nil
 }
 
@@ -60,7 +50,6 @@
 	}
 
 	c.CustomHeaders = splitCustomHeaders(c.customHeaders)
-<<<<<<< HEAD
 
 	// add token to custom headers
 	if c.token != "" {
@@ -72,15 +61,6 @@
 	}
 
 	if err := c.ArtifactConfig.Init(c.Context.Args(), c.Logger); err != nil {
-=======
-
-	// add token to custom headers
-	if c.token != "" {
-		c.CustomHeaders.Set(c.tokenHeader, c.token)
-	}
-
-	if err := c.ReportConfig.Init(c.Logger); err != nil {
->>>>>>> 1218e111
 		return err
 	}
 
