package artifact

import (
	"context"

	"github.com/urfave/cli/v2"
	"golang.org/x/xerrors"

	"github.com/aquasecurity/trivy/pkg/scanner"
	"github.com/aquasecurity/trivy/pkg/types"
)

// imageStandaloneScanner initializes a container image scanner in standalone mode
// $ trivy image alpine:3.15
func imageStandaloneScanner(ctx context.Context, conf ScannerConfig) (scanner.Scanner, func(), error) {
	dockerOpt, err := types.GetDockerOption(conf.ArtifactOption.InsecureSkipTLS)
	if err != nil {
		return scanner.Scanner{}, nil, err
	}
	s, cleanup, err := initializeDockerScanner(ctx, conf.Target, conf.ArtifactCache, conf.LocalArtifactCache,
		dockerOpt, conf.ArtifactOption)
	if err != nil {
		return scanner.Scanner{}, func() {}, xerrors.Errorf("unable to initialize a docker scanner: %w", err)
	}
	return s, cleanup, nil
}

// archiveStandaloneScanner initializes an image archive scanner in standalone mode
// $ trivy image --input alpine.tar
func archiveStandaloneScanner(ctx context.Context, conf ScannerConfig) (scanner.Scanner, func(), error) {
	s, err := initializeArchiveScanner(ctx, conf.Target, conf.ArtifactCache, conf.LocalArtifactCache, conf.ArtifactOption)
	if err != nil {
		return scanner.Scanner{}, func() {}, xerrors.Errorf("unable to initialize the archive scanner: %w", err)
	}
	return s, func() {}, nil
}

// imageRemoteScanner initializes a container image scanner in client/server mode
// $ trivy image --server localhost:4954 alpine:3.15
func imageRemoteScanner(ctx context.Context, conf ScannerConfig) (
	scanner.Scanner, func(), error) {
	// Scan an image in Docker Engine, Docker Registry, etc.
	dockerOpt, err := types.GetDockerOption(conf.ArtifactOption.InsecureSkipTLS)
	if err != nil {
		return scanner.Scanner{}, nil, err
	}

	s, cleanup, err := initializeRemoteDockerScanner(ctx, conf.Target, conf.ArtifactCache, conf.RemoteOption,
		dockerOpt, conf.ArtifactOption)
	if err != nil {
		return scanner.Scanner{}, nil, xerrors.Errorf("unable to initialize the docker scanner: %w", err)
	}
	return s, cleanup, nil
}

// archiveRemoteScanner initializes an image archive scanner in client/server mode
// $ trivy image --server localhost:4954 --input alpine.tar
func archiveRemoteScanner(ctx context.Context, conf ScannerConfig) (scanner.Scanner, func(), error) {
	// Scan tar file
	s, err := initializeRemoteArchiveScanner(ctx, conf.Target, conf.ArtifactCache, conf.RemoteOption, conf.ArtifactOption)
	if err != nil {
		return scanner.Scanner{}, nil, xerrors.Errorf("unable to initialize the archive scanner: %w", err)
	}
	return s, func() {}, nil
}

// ImageRun runs scan on container image
func ImageRun(ctx *cli.Context) error {
<<<<<<< HEAD
	opt, err := initOption(ctx)
	if err != nil {
		return xerrors.Errorf("option error: %w", err)
	}

	if ctx.Command.Name == "client" {
		opt.Logger.Warn("`client` is deprecated now. You need to use `--server` option for `image` command.")
	}

	// Disable the lock file scanning
	opt.DisabledAnalyzers = analyzer.TypeLockfiles

	if opt.Input != "" {
		return archiveImageRun(ctx.Context, opt)
	}

	return imageRun(ctx.Context, opt)
}

func archiveImageRun(ctx context.Context, opt Option) error {
	// standalone mode
	scanner := archiveScanner

	if opt.RemoteAddr != "" {
		// client/server mode
		scanner = remoteArchiveScanner
	}

	// scan tar file
	return Run(ctx, opt, scanner, initCache)
}

func imageRun(ctx context.Context, opt Option) error {
	// standalone mode
	scanner := imageScanner

	if opt.RemoteAddr != "" {
		// client/server mode
		scanner = remoteImageScanner
	}

	// scan container image
	return Run(ctx, opt, scanner, initCache)
=======
	return Run(ctx, containerImageArtifact)
>>>>>>> b3759f54
}<|MERGE_RESOLUTION|>--- conflicted
+++ resolved
@@ -66,51 +66,5 @@
 
 // ImageRun runs scan on container image
 func ImageRun(ctx *cli.Context) error {
-<<<<<<< HEAD
-	opt, err := initOption(ctx)
-	if err != nil {
-		return xerrors.Errorf("option error: %w", err)
-	}
-
-	if ctx.Command.Name == "client" {
-		opt.Logger.Warn("`client` is deprecated now. You need to use `--server` option for `image` command.")
-	}
-
-	// Disable the lock file scanning
-	opt.DisabledAnalyzers = analyzer.TypeLockfiles
-
-	if opt.Input != "" {
-		return archiveImageRun(ctx.Context, opt)
-	}
-
-	return imageRun(ctx.Context, opt)
-}
-
-func archiveImageRun(ctx context.Context, opt Option) error {
-	// standalone mode
-	scanner := archiveScanner
-
-	if opt.RemoteAddr != "" {
-		// client/server mode
-		scanner = remoteArchiveScanner
-	}
-
-	// scan tar file
-	return Run(ctx, opt, scanner, initCache)
-}
-
-func imageRun(ctx context.Context, opt Option) error {
-	// standalone mode
-	scanner := imageScanner
-
-	if opt.RemoteAddr != "" {
-		// client/server mode
-		scanner = remoteImageScanner
-	}
-
-	// scan container image
-	return Run(ctx, opt, scanner, initCache)
-=======
 	return Run(ctx, containerImageArtifact)
->>>>>>> b3759f54
 }