package artifact

import (
	"context"
	"errors"
	"fmt"
	"os"

	"github.com/hashicorp/go-multierror"
	"github.com/spf13/viper"
	"golang.org/x/exp/slices"
	"golang.org/x/xerrors"

	"github.com/aquasecurity/go-version/pkg/semver"
	"github.com/aquasecurity/trivy-db/pkg/db"
	tcache "github.com/aquasecurity/trivy/pkg/cache"
	"github.com/aquasecurity/trivy/pkg/commands/operation"
	"github.com/aquasecurity/trivy/pkg/fanal/analyzer"
	"github.com/aquasecurity/trivy/pkg/fanal/analyzer/config"
	"github.com/aquasecurity/trivy/pkg/fanal/artifact"
	"github.com/aquasecurity/trivy/pkg/fanal/cache"
	"github.com/aquasecurity/trivy/pkg/flag"
	"github.com/aquasecurity/trivy/pkg/javadb"
	"github.com/aquasecurity/trivy/pkg/log"
	"github.com/aquasecurity/trivy/pkg/module"
	"github.com/aquasecurity/trivy/pkg/report"
	pkgReport "github.com/aquasecurity/trivy/pkg/report"
	"github.com/aquasecurity/trivy/pkg/result"
	"github.com/aquasecurity/trivy/pkg/rpc/client"
	"github.com/aquasecurity/trivy/pkg/scanner"
	"github.com/aquasecurity/trivy/pkg/types"
	"github.com/aquasecurity/trivy/pkg/utils/fsutils"
)

// TargetKind represents what kind of artifact Trivy scans
type TargetKind string

const (
	TargetContainerImage TargetKind = "image"
	TargetFilesystem     TargetKind = "fs"
	TargetRootfs         TargetKind = "rootfs"
	TargetRepository     TargetKind = "repo"
	TargetImageArchive   TargetKind = "archive"
	TargetSBOM           TargetKind = "sbom"
	TargetVM             TargetKind = "vm"

	devVersion = "dev"
)

var (
	defaultPolicyNamespaces = []string{
		"appshield",
		"defsec",
		"builtin",
	}
	SkipScan = errors.New("skip subsequent processes")
)

// InitializeScanner defines the initialize function signature of scanner
type InitializeScanner func(context.Context, ScannerConfig) (scanner.Scanner, func(), error)

type ScannerConfig struct {
	// e.g. image name and file path
	Target string

	// Cache
	ArtifactCache      cache.ArtifactCache
	LocalArtifactCache cache.LocalArtifactCache

	// Client/Server options
	ServerOption client.ScannerOption

	// Artifact options
	ArtifactOption artifact.Option
}

type Runner interface {
	// ScanImage scans an image
	ScanImage(ctx context.Context, opts flag.Options) (types.Report, error)
	// ScanFilesystem scans a filesystem
	ScanFilesystem(ctx context.Context, opts flag.Options) (types.Report, error)
	// ScanRootfs scans rootfs
	ScanRootfs(ctx context.Context, opts flag.Options) (types.Report, error)
	// ScanRepository scans repository
	ScanRepository(ctx context.Context, opts flag.Options) (types.Report, error)
	// ScanSBOM scans SBOM
	ScanSBOM(ctx context.Context, opts flag.Options) (types.Report, error)
	// ScanVM scans VM
	ScanVM(ctx context.Context, opts flag.Options) (types.Report, error)
	// Filter filter a report
	Filter(ctx context.Context, opts flag.Options, report types.Report) (types.Report, error)
	// Report a writes a report
	Report(opts flag.Options, report types.Report) error
	// Close closes runner
	Close(ctx context.Context) error
}

type runner struct {
	cache  cache.Cache
	dbOpen bool

	// WASM modules
	module *module.Manager
}

type runnerOption func(*runner)

// WithCacheClient takes a custom cache implementation
// It is useful when Trivy is imported as a library.
func WithCacheClient(c cache.Cache) runnerOption {
	return func(r *runner) {
		r.cache = c
	}
}

// NewRunner initializes Runner that provides scanning functionalities.
// It is possible to return SkipScan and it must be handled by caller.
func NewRunner(ctx context.Context, cliOptions flag.Options, opts ...runnerOption) (Runner, error) {
	r := &runner{}
	for _, opt := range opts {
		opt(r)
	}

	if err := r.initCache(cliOptions); err != nil {
		return nil, xerrors.Errorf("cache error: %w", err)
	}

	// Update the vulnerability database if needed.
	if err := r.initDB(cliOptions); err != nil {
		return nil, xerrors.Errorf("DB error: %w", err)
	}

	// Initialize WASM modules
	m, err := module.NewManager(ctx, module.Options{
		Dir:            cliOptions.ModuleDir,
		EnabledModules: cliOptions.EnabledModules,
	})
	if err != nil {
		return nil, xerrors.Errorf("WASM module error: %w", err)
	}
	m.Register()
	r.module = m

	return r, nil
}

// Close closes everything
func (r *runner) Close(ctx context.Context) error {
	var errs error
	if err := r.cache.Close(); err != nil {
		errs = multierror.Append(errs, err)
	}

	if r.dbOpen {
		if err := db.Close(); err != nil {
			errs = multierror.Append(errs, err)
		}
	}

	if err := r.module.Close(ctx); err != nil {
		errs = multierror.Append(errs, err)
	}
	return errs
}

func (r *runner) ScanImage(ctx context.Context, opts flag.Options) (types.Report, error) {
	// Disable the lock file scanning
	opts.DisabledAnalyzers = analyzer.TypeLockfiles

	var s InitializeScanner
	switch {
	case opts.Input != "" && opts.ServerAddr == "":
		// Scan image tarball in standalone mode
		s = archiveStandaloneScanner
	case opts.Input != "" && opts.ServerAddr != "":
		// Scan image tarball in client/server mode
		s = archiveRemoteScanner
	case opts.Input == "" && opts.ServerAddr == "":
		// Scan container image in standalone mode
		s = imageStandaloneScanner
	case opts.Input == "" && opts.ServerAddr != "":
		// Scan container image in client/server mode
		s = imageRemoteScanner
	}

	return r.scanArtifact(ctx, opts, s)
}

func (r *runner) ScanFilesystem(ctx context.Context, opts flag.Options) (types.Report, error) {
	// Disable the individual package scanning
	opts.DisabledAnalyzers = append(opts.DisabledAnalyzers, analyzer.TypeIndividualPkgs...)

	return r.scanFS(ctx, opts)
}

func (r *runner) ScanRootfs(ctx context.Context, opts flag.Options) (types.Report, error) {
	// Disable the lock file scanning
	opts.DisabledAnalyzers = append(opts.DisabledAnalyzers, analyzer.TypeLockfiles...)

	return r.scanFS(ctx, opts)
}

func (r *runner) scanFS(ctx context.Context, opts flag.Options) (types.Report, error) {
	var s InitializeScanner
	if opts.ServerAddr == "" {
		// Scan filesystem in standalone mode
		s = filesystemStandaloneScanner
	} else {
		// Scan filesystem in client/server mode
		s = filesystemRemoteScanner
	}

	return r.scanArtifact(ctx, opts, s)
}

func (r *runner) ScanRepository(ctx context.Context, opts flag.Options) (types.Report, error) {
	// Do not scan OS packages
	opts.VulnType = []string{types.VulnTypeLibrary}

	// Disable the OS analyzers and individual package analyzers
	opts.DisabledAnalyzers = append(analyzer.TypeIndividualPkgs, analyzer.TypeOSes...)

	var s InitializeScanner
	if opts.ServerAddr == "" {
		// Scan repository in standalone mode
		s = repositoryStandaloneScanner
	} else {
		// Scan repository in client/server mode
		s = repositoryRemoteScanner
	}
	return r.scanArtifact(ctx, opts, s)
}

func (r *runner) ScanSBOM(ctx context.Context, opts flag.Options) (types.Report, error) {
	var s InitializeScanner
	if opts.ServerAddr == "" {
		// Scan cycloneDX in standalone mode
		s = sbomStandaloneScanner
	} else {
		// Scan cycloneDX in client/server mode
		s = sbomRemoteScanner
	}

	return r.scanArtifact(ctx, opts, s)
}

func (r *runner) ScanVM(ctx context.Context, opts flag.Options) (types.Report, error) {
	// TODO: Does VM scan disable lock file..?
	opts.DisabledAnalyzers = analyzer.TypeLockfiles

	var s InitializeScanner
	if opts.ServerAddr == "" {
		// Scan virtual machine in standalone mode
		s = vmStandaloneScanner
	} else {
		// Scan virtual machine in client/server mode
		s = vmRemoteScanner
	}

	return r.scanArtifact(ctx, opts, s)
}

func (r *runner) scanArtifact(ctx context.Context, opts flag.Options, initializeScanner InitializeScanner) (types.Report, error) {
	report, err := scan(ctx, opts, initializeScanner, r.cache)
	if err != nil {
		return types.Report{}, xerrors.Errorf("scan error: %w", err)
	}

	return report, nil
}

func (r *runner) Filter(ctx context.Context, opts flag.Options, report types.Report) (types.Report, error) {
	results := report.Results

	// Filter results
	for i := range results {
		err := result.Filter(ctx, &results[i], opts.Severities, opts.IgnoreUnfixed, opts.IncludeNonFailures,
			opts.IgnoreFile, opts.IgnorePolicy, opts.IgnoredLicenses)
		if err != nil {
			return types.Report{}, xerrors.Errorf("unable to filter vulnerabilities: %w", err)
		}
	}
	return report, nil
}

func (r *runner) Report(opts flag.Options, report types.Report) error {
	if err := pkgReport.Write(report, pkgReport.Option{
		AppVersion:         opts.AppVersion,
		Format:             opts.Format,
		Output:             opts.Output,
		Tree:               opts.DependencyTree,
		Severities:         opts.Severities,
		OutputTemplate:     opts.Template,
		IncludeNonFailures: opts.IncludeNonFailures,
		Trace:              opts.Trace,
		Report:             opts.ReportFormat,
		Compliance:         opts.Compliance,
	}); err != nil {
		return xerrors.Errorf("unable to write results: %w", err)
	}

	return nil
}

func (r *runner) initDB(opts flag.Options) error {
	if err := r.initJavaDB(opts); err != nil {
		return err
	}

	// When scanning config files or running as client mode, it doesn't need to download the vulnerability database.
	if opts.ServerAddr != "" || !opts.Scanners.Enabled(types.VulnerabilityScanner) {
		return nil
	}

	// download the database file
	noProgress := opts.Quiet || opts.NoProgress
	if err := operation.DownloadDB(opts.AppVersion, opts.CacheDir, opts.DBRepository, noProgress, opts.SkipDBUpdate, opts.Remote()); err != nil {
		return err
	}

	if opts.DownloadDBOnly {
		return SkipScan
	}

	if err := db.Init(opts.CacheDir); err != nil {
		return xerrors.Errorf("error in vulnerability DB initialize: %w", err)
	}
	r.dbOpen = true

	return nil
}

func (r *runner) initJavaDB(opts flag.Options) error {
	// When running as server mode, it doesn't need to download the Java database.
	if opts.Listen != "" {
		return nil
	}

	// If vulnerability scanning and SBOM generation are disabled, it doesn't need to download the Java database.
	if !opts.Scanners.Enabled(types.VulnerabilityScanner) &&
		!slices.Contains(report.SupportedSBOMFormats, opts.Format) {
		return nil
	}

	// Update the Java DB
	noProgress := opts.Quiet || opts.NoProgress
	javadb.Init(opts.CacheDir, opts.JavaDBRepository, opts.SkipJavaDBUpdate, noProgress, opts.Insecure)
	if opts.DownloadJavaDBOnly {
		if err := javadb.Update(); err != nil {
			return xerrors.Errorf("Java DB error: %w", err)
		}
		return SkipScan
	}

	return nil
}

func (r *runner) initCache(opts flag.Options) error {
	// Skip initializing cache when custom cache is passed
	if r.cache != nil {
		return nil
	}

	// client/server mode
	if opts.ServerAddr != "" {
		remoteCache := tcache.NewRemoteCache(opts.ServerAddr, opts.CustomHeaders, opts.Insecure)
		r.cache = tcache.NopCache(remoteCache)
		return nil
	}

	// standalone mode
	fsutils.SetCacheDir(opts.CacheDir)
	cacheClient, err := operation.NewCache(opts.CacheOptions)
	if err != nil {
		return xerrors.Errorf("unable to initialize the cache: %w", err)
	}
	log.Logger.Debugf("cache dir:  %s", fsutils.CacheDir())

	if opts.Reset {
		defer cacheClient.Close()
		if err = cacheClient.Reset(); err != nil {
			return xerrors.Errorf("cache reset error: %w", err)
		}
		return SkipScan
	}
	if opts.ClearCache {
		defer cacheClient.Close()
		if err = cacheClient.ClearArtifacts(); err != nil {
			return xerrors.Errorf("cache clear error: %w", err)
		}
		return SkipScan
	}

	r.cache = cacheClient
	return nil
}

// Run performs artifact scanning
func Run(ctx context.Context, opts flag.Options, targetKind TargetKind) (err error) {
	ctx, cancel := context.WithTimeout(ctx, opts.Timeout)
	defer cancel()

	defer func() {
		if errors.Is(err, context.DeadlineExceeded) {
			log.Logger.Warn("Increase --timeout value")
		}
	}()

	if opts.GenerateDefaultConfig {
		log.Logger.Info("Writing the default config to trivy-default.yaml...")
		return viper.SafeWriteConfigAs("trivy-default.yaml")
	}

	r, err := NewRunner(ctx, opts)
	if err != nil {
		if errors.Is(err, SkipScan) {
			return nil
		}
		return xerrors.Errorf("init error: %w", err)
	}
	defer r.Close(ctx)

	var report types.Report
	switch targetKind {
	case TargetContainerImage, TargetImageArchive:
		if report, err = r.ScanImage(ctx, opts); err != nil {
			return xerrors.Errorf("image scan error: %w", err)
		}
	case TargetFilesystem:
		if report, err = r.ScanFilesystem(ctx, opts); err != nil {
			return xerrors.Errorf("filesystem scan error: %w", err)
		}
	case TargetRootfs:
		if report, err = r.ScanRootfs(ctx, opts); err != nil {
			return xerrors.Errorf("rootfs scan error: %w", err)
		}
	case TargetRepository:
		if report, err = r.ScanRepository(ctx, opts); err != nil {
			return xerrors.Errorf("repository scan error: %w", err)
		}
	case TargetSBOM:
		if report, err = r.ScanSBOM(ctx, opts); err != nil {
			return xerrors.Errorf("sbom scan error: %w", err)
		}
	case TargetVM:
		if report, err = r.ScanVM(ctx, opts); err != nil {
			return xerrors.Errorf("vm scan error: %w", err)
		}
	}

	report, err = r.Filter(ctx, opts, report)
	if err != nil {
		return xerrors.Errorf("filter error: %w", err)
	}

	if err = r.Report(opts, report); err != nil {
		return xerrors.Errorf("report error: %w", err)
	}

	exitOnEOL(opts, report.Metadata)
	Exit(opts, report.Results.Failed())

	return nil
}

func disabledAnalyzers(opts flag.Options) []analyzer.Type {
	// Specified analyzers to be disabled depending on scanning modes
	// e.g. The 'image' subcommand should disable the lock file scanning.
	analyzers := opts.DisabledAnalyzers

	// It doesn't analyze apk commands by default.
	if !opts.ScanRemovedPkgs {
		analyzers = append(analyzers, analyzer.TypeApkCommand)
	}

	// Do not analyze programming language packages when not running in 'library'
	if !slices.Contains(opts.VulnType, types.VulnTypeLibrary) {
		analyzers = append(analyzers, analyzer.TypeLanguages...)
	}

	// Do not perform secret scanning when it is not specified.
	if !opts.Scanners.Enabled(types.SecretScanner) {
		analyzers = append(analyzers, analyzer.TypeSecret)
	}

	// Do not perform misconfiguration scanning when it is not specified.
	if !opts.Scanners.AnyEnabled(types.MisconfigScanner, types.RBACScanner) {
		analyzers = append(analyzers, analyzer.TypeConfigFiles...)
	}

	// Scanning file headers and license files is expensive.
	// It is performed only when '--scanners license' and '--license-full' are specified together.
	if !opts.Scanners.Enabled(types.LicenseScanner) || !opts.LicenseFull {
		analyzers = append(analyzers, analyzer.TypeLicenseFile)
	}

	// Parsing jar files requires Java-db client
	// But we don't create client if vulnerability analysis is disabled and SBOM format is not used
	// We need to disable jar analyzer to avoid errors
	// TODO disable all languages that don't contain license information for this case
	if !opts.Scanners.Enabled(types.VulnerabilityScanner) && !slices.Contains(report.SupportedSBOMFormats, opts.Format) {
		analyzers = append(analyzers, analyzer.TypeJar)
	}

	// Do not perform misconfiguration scanning on container image config
	// when it is not specified.
	if !opts.ImageConfigScanners.Enabled(types.MisconfigScanner) {
		analyzers = append(analyzers, analyzer.TypeHistoryDockerfile)
	}

	if len(opts.SBOMSources) == 0 {
		analyzers = append(analyzers, analyzer.TypeExecutable)
	}

	return analyzers
}

func initScannerConfig(opts flag.Options, cacheClient cache.Cache) (ScannerConfig, types.ScanOptions, error) {
	target := opts.Target
	if opts.Input != "" {
		target = opts.Input
	}

	if opts.Compliance.Spec.ID != "" {
		// set scanners types by spec
		scanners, err := opts.Compliance.Scanners()
		if err != nil {
			return ScannerConfig{}, types.ScanOptions{}, xerrors.Errorf("scanner error: %w", err)
		}

		opts.Scanners = scanners
		opts.ImageConfigScanners = nil
		// TODO: define image-config-scanners in the spec
		if opts.Compliance.Spec.ID == "docker-cis" {
			opts.Scanners = types.Scanners{types.VulnerabilityScanner}
			opts.ImageConfigScanners = types.Scanners{
				types.MisconfigScanner,
				types.SecretScanner,
			}
		}
	}

	scanOptions := types.ScanOptions{
		VulnType:            opts.VulnType,
		Scanners:            opts.Scanners,
		ImageConfigScanners: opts.ImageConfigScanners, // this is valid only for 'image' subcommand
		ScanRemovedPackages: opts.ScanRemovedPkgs,     // this is valid only for 'image' subcommand
		Platform:            opts.Platform,            // this is valid only for 'image' subcommand
		ListAllPackages:     opts.ListAllPkgs,
		LicenseCategories:   opts.LicenseCategories,
		FilePatterns:        opts.FilePatterns,
	}

	if len(opts.ImageConfigScanners) != 0 {
		log.Logger.Infof("Container image config scanners: %q", opts.ImageConfigScanners)
	}

	if opts.Scanners.Enabled(types.VulnerabilityScanner) {
		log.Logger.Info("Vulnerability scanning is enabled")
		log.Logger.Debugf("Vulnerability type:  %s", scanOptions.VulnType)
	}

	// ScannerOption is filled only when config scanning is enabled.
	var configScannerOptions config.ScannerOption
	if opts.Scanners.Enabled(types.MisconfigScanner) || opts.ImageConfigScanners.Enabled(types.MisconfigScanner) {
		log.Logger.Info("Misconfiguration scanning is enabled")

		var downloadedPolicyPaths []string
		var disableEmbedded bool
		downloadedPolicyPaths, err := operation.InitBuiltinPolicies(context.Background(), opts.CacheDir, opts.Quiet, opts.SkipPolicyUpdate)
		if err != nil {
			if !opts.SkipPolicyUpdate {
				log.Logger.Errorf("Falling back to embedded policies: %s", err)
			}
		} else {
			log.Logger.Debug("Policies successfully loaded from disk")
			disableEmbedded = true
		}
		configScannerOptions = config.ScannerOption{
			Trace:                   opts.Trace,
			Namespaces:              append(opts.PolicyNamespaces, defaultPolicyNamespaces...),
			PolicyPaths:             append(opts.PolicyPaths, downloadedPolicyPaths...),
			DataPaths:               opts.DataPaths,
			HelmValues:              opts.HelmValues,
			HelmValueFiles:          opts.HelmValueFiles,
			HelmFileValues:          opts.HelmFileValues,
			HelmStringValues:        opts.HelmStringValues,
			TerraformTFVars:         opts.TerraformTFVars,
			K8sVersion:              opts.K8sVersion,
			DisableEmbeddedPolicies: disableEmbedded,
		}
	}

	// Do not load config file for secret scanning
	if opts.Scanners.Enabled(types.SecretScanner) {
		ver := canonicalVersion(opts.AppVersion)
		log.Logger.Info("Secret scanning is enabled")
		log.Logger.Info("If your scanning is slow, please try '--scanners vuln' to disable secret scanning")
		log.Logger.Infof("Please see also https://aquasecurity.github.io/trivy/%s/docs/secret/scanning/#recommendation for faster secret detection", ver)
	} else {
		opts.SecretConfigPath = ""
	}

	if opts.Scanners.Enabled(types.LicenseScanner) {
		if opts.LicenseFull {
			log.Logger.Info("Full license scanning is enabled")
		} else {
			log.Logger.Info("License scanning is enabled")
		}
	}

<<<<<<< HEAD
	// SPDX needs to calculate digests for package files
	var fileChecksum bool
	if opts.Format == report.FormatSPDXJSON || opts.Format == report.FormatSPDX {
		fileChecksum = true
	}

	remoteOption := ftypes.RemoteOptions{
		Credentials:   opts.Credentials,
		RegistryToken: opts.RegistryToken,
		Insecure:      opts.Insecure,
		Platform:      opts.Platform,
		AWSRegion:     opts.AWSOptions.Region,
	}
=======
	remoteOpts := opts.Remote()
>>>>>>> f14bed45

	return ScannerConfig{
		Target:             target,
		ArtifactCache:      cacheClient,
		LocalArtifactCache: cacheClient,
		ServerOption: client.ScannerOption{
			RemoteURL:     opts.ServerAddr,
			CustomHeaders: opts.CustomHeaders,
			Insecure:      opts.Insecure,
		},
		ArtifactOption: artifact.Option{
			DisabledAnalyzers: disabledAnalyzers(opts),
			SkipFiles:         opts.SkipFiles,
			SkipDirs:          opts.SkipDirs,
			FilePatterns:      opts.FilePatterns,
			Offline:           opts.OfflineScan,
			NoProgress:        opts.NoProgress || opts.Quiet,
			RepoBranch:        opts.RepoBranch,
			RepoCommit:        opts.RepoCommit,
			RepoTag:           opts.RepoTag,
			SBOMSources:       opts.SBOMSources,
			RekorURL:          opts.RekorURL,
			Platform:          opts.Platform,
			Slow:              opts.Slow,
			AWSRegion:         opts.Region,
			FileChecksum:      fileChecksum,

			// For OCI registries
			RemoteOptions: remoteOpts,

			// For misconfiguration scanning
			MisconfScannerOption: configScannerOptions,

			// For secret scanning
			SecretScannerOption: analyzer.SecretScannerOption{
				ConfigPath: opts.SecretConfigPath,
			},

			// For license scanning
			LicenseScannerOption: analyzer.LicenseScannerOption{
				Full: opts.LicenseFull,
			},
		},
	}, scanOptions, nil
}

func scan(ctx context.Context, opts flag.Options, initializeScanner InitializeScanner, cacheClient cache.Cache) (
	types.Report, error) {
	scannerConfig, scanOptions, err := initScannerConfig(opts, cacheClient)
	if err != nil {
		return types.Report{}, err
	}
	s, cleanup, err := initializeScanner(ctx, scannerConfig)
	if err != nil {
		return types.Report{}, xerrors.Errorf("unable to initialize a scanner: %w", err)
	}
	defer cleanup()

	report, err := s.ScanArtifact(ctx, scanOptions)
	if err != nil {
		return types.Report{}, xerrors.Errorf("scan failed: %w", err)
	}
	return report, nil
}

func Exit(opts flag.Options, failedResults bool) {
	if opts.ExitCode != 0 && failedResults {
		os.Exit(opts.ExitCode)
	}
}

func exitOnEOL(opts flag.Options, m types.Metadata) {
	if opts.ExitOnEOL != 0 && m.OS != nil && m.OS.Eosl {
		log.Logger.Errorf("Detected EOL OS: %s %s", m.OS.Family, m.OS.Name)
		os.Exit(opts.ExitOnEOL)
	}
}

func canonicalVersion(ver string) string {
	if ver == devVersion {
		return ver
	}
	v, err := semver.Parse(ver)
	if err != nil {
		return devVersion
	}
	// Replace pre-release with "dev"
	// e.g. v0.34.0-beta1+snapshot-1
	if v.IsPreRelease() || v.Metadata() != "" {
		return devVersion
	}
	// Add "v" prefix and cut a patch number, "0.34.0" => "v0.34" for the url
	return fmt.Sprintf("v%d.%d", v.Major(), v.Minor())
}<|MERGE_RESOLUTION|>--- conflicted
+++ resolved
@@ -609,23 +609,13 @@
 		}
 	}
 
-<<<<<<< HEAD
 	// SPDX needs to calculate digests for package files
 	var fileChecksum bool
 	if opts.Format == report.FormatSPDXJSON || opts.Format == report.FormatSPDX {
 		fileChecksum = true
 	}
 
-	remoteOption := ftypes.RemoteOptions{
-		Credentials:   opts.Credentials,
-		RegistryToken: opts.RegistryToken,
-		Insecure:      opts.Insecure,
-		Platform:      opts.Platform,
-		AWSRegion:     opts.AWSOptions.Region,
-	}
-=======
 	remoteOpts := opts.Remote()
->>>>>>> f14bed45
 
 	return ScannerConfig{
 		Target:             target,
