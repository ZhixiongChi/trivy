--- conflicted
+++ resolved
@@ -204,11 +204,8 @@
 		DisabledAnalyzers: disabledAnalyzers(opt),
 		SkipFiles:         opt.SkipFiles,
 		SkipDirs:          opt.SkipDirs,
-<<<<<<< HEAD
 		InsecureSkipTLS:   types.InsecureSkipTLSForRepo(),
-=======
 		Offline:           opt.OfflineScan,
->>>>>>> 4963a447
 	}
 
 	s, cleanup, err := initializeScanner(ctx, target, cacheClient, cacheClient, opt.Timeout, artifactOpt, configScannerOptions)
