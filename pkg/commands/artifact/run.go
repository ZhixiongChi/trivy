package artifact

import (
	"context"
	"errors"
	"os"

	"github.com/urfave/cli/v2"
	"golang.org/x/exp/slices"
	"golang.org/x/xerrors"

	"github.com/aquasecurity/fanal/analyzer"
	"github.com/aquasecurity/fanal/analyzer/config"
	"github.com/aquasecurity/fanal/analyzer/secret"
	"github.com/aquasecurity/fanal/artifact"
	"github.com/aquasecurity/fanal/cache"
	"github.com/aquasecurity/trivy-db/pkg/db"
	tcache "github.com/aquasecurity/trivy/pkg/cache"
	"github.com/aquasecurity/trivy/pkg/commands/operation"
	"github.com/aquasecurity/trivy/pkg/log"
	pkgReport "github.com/aquasecurity/trivy/pkg/report"
	"github.com/aquasecurity/trivy/pkg/rpc/client"
	"github.com/aquasecurity/trivy/pkg/scanner"
	"github.com/aquasecurity/trivy/pkg/types"
	"github.com/aquasecurity/trivy/pkg/utils"
)

var defaultPolicyNamespaces = []string{"appshield", "defsec", "builtin"}

var errSkipScan = errors.New("skip subsequent processes")

type ScannerConfig struct {
	// e.g. image name and file path
	Target string

	// Cache
	ArtifactCache      cache.ArtifactCache
	LocalArtifactCache cache.LocalArtifactCache

	// Client/Server options
	RemoteOption client.ScannerOption

	// Artifact options
	ArtifactOption artifact.Option
}

// InitializeScanner defines the initialize function signature of scanner
type InitializeScanner func(context.Context, ScannerConfig) (scanner.Scanner, func(), error)

// InitCache defines cache initializer
type InitCache func(c Option) (cache.Cache, error)

// Run performs artifact scanning
func Run(ctx context.Context, opt Option, initializeScanner InitializeScanner, initCache InitCache) error {
	ctx, cancel := context.WithTimeout(ctx, opt.Timeout)
	defer cancel()

	err := runWithTimeout(ctx, opt, initializeScanner, initCache)
	if xerrors.Is(err, context.DeadlineExceeded) {
		log.Logger.Warn("Increase --timeout value")
	}
	return err
}

func runWithTimeout(ctx context.Context, opt Option, initializeScanner InitializeScanner, initCache InitCache) error {
	if err := log.InitLogger(opt.Debug, opt.Quiet); err != nil {
		return err
	}

	cacheClient, err := initCache(opt)
	if err != nil {
		if errors.Is(err, errSkipScan) {
			return nil
		}
		return xerrors.Errorf("cache error: %w", err)
	}
	defer cacheClient.Close()

	// When scanning config files or running as client mode, it doesn't need to download the vulnerability database.
	if opt.RemoteAddr == "" && slices.Contains(opt.SecurityChecks, types.SecurityCheckVulnerability) {
		if err = initDB(opt); err != nil {
			if errors.Is(err, errSkipScan) {
				return nil
			}
			return xerrors.Errorf("DB error: %w", err)
		}
		defer db.Close()
	}

	report, err := scan(ctx, opt, initializeScanner, cacheClient)
	if err != nil {
		return xerrors.Errorf("scan error: %w", err)
	}

	report, err = filter(ctx, opt, report)
	if err != nil {
		return xerrors.Errorf("filter error: %w", err)
	}

	if err = pkgReport.Write(report, pkgReport.Option{
		AppVersion:         opt.GlobalOption.AppVersion,
		Format:             opt.Format,
		Output:             opt.Output,
		Severities:         opt.Severities,
		OutputTemplate:     opt.Template,
		IncludeNonFailures: opt.IncludeNonFailures,
		Trace:              opt.Trace,
	}); err != nil {
		return xerrors.Errorf("unable to write results: %w", err)
	}

	exit(opt, report.Results.Failed())

	return nil
}

func initCache(c Option) (cache.Cache, error) {
	// client/server mode
	if c.RemoteAddr != "" {
		remoteCache := tcache.NewRemoteCache(c.RemoteAddr, c.CustomHeaders, c.Insecure)
		return tcache.NopCache(remoteCache), nil
	}

	// standalone mode
	utils.SetCacheDir(c.CacheDir)
	cache, err := operation.NewCache(c.CacheOption)
	if err != nil {
		return operation.Cache{}, xerrors.Errorf("unable to initialize the cache: %w", err)
	}
	log.Logger.Debugf("cache dir:  %s", utils.CacheDir())

	if c.Reset {
		defer cache.Close()
		if err = cache.Reset(); err != nil {
			return operation.Cache{}, xerrors.Errorf("cache reset error: %w", err)
		}
		return operation.Cache{}, errSkipScan
	}
	if c.ClearCache {
		defer cache.Close()
		if err = cache.ClearArtifacts(); err != nil {
			return operation.Cache{}, xerrors.Errorf("cache clear error: %w", err)
		}
		return operation.Cache{}, errSkipScan
	}
	return cache, nil
}

func initDB(c Option) error {
	// download the database file
	noProgress := c.Quiet || c.NoProgress
	if err := operation.DownloadDB(c.AppVersion, c.CacheDir, c.DBRepository, noProgress, c.SkipDBUpdate); err != nil {
		return err
	}

	if c.DownloadDBOnly {
		return errSkipScan
	}

	if err := db.Init(c.CacheDir); err != nil {
		return xerrors.Errorf("error in vulnerability DB initialize: %w", err)
	}
	return nil
}

func initOption(ctx *cli.Context) (Option, error) {
	opt, err := NewOption(ctx)
	if err != nil {
		return Option{}, xerrors.Errorf("option error: %w", err)
	}

	// initialize options
	if err = opt.Init(); err != nil {
		return Option{}, xerrors.Errorf("option initialize error: %w", err)
	}

	return opt, nil
}

func disabledAnalyzers(opt Option) []analyzer.Type {
	// Specified analyzers to be disabled depending on scanning modes
	// e.g. The 'image' subcommand should disable the lock file scanning.
	analyzers := opt.DisabledAnalyzers

	// It doesn't analyze apk commands by default.
	if !opt.ScanRemovedPkgs {
		analyzers = append(analyzers, analyzer.TypeApkCommand)
	}

	// Do not analyze programming language packages when not running in 'library' mode
	if !slices.Contains(opt.VulnType, types.VulnTypeLibrary) {
		analyzers = append(analyzers, analyzer.TypeLanguages...)
	}

	// Do not perform secret scanning when it is not specified.
	if !slices.Contains(opt.SecurityChecks, types.SecurityCheckSecret) {
		analyzers = append(analyzers, analyzer.TypeSecret)
	}

	// Do not perform misconfiguration scanning when it is not specified.
	if !slices.Contains(opt.SecurityChecks, types.SecurityCheckConfig) {
		analyzers = append(analyzers, analyzer.TypeConfigFiles...)
	}

	return analyzers
}

func initScannerConfig(ctx context.Context, opt Option, cacheClient cache.Cache) (ScannerConfig, types.ScanOptions, error) {
	target := opt.Target
	if opt.Input != "" {
		target = opt.Input
	}

	scanOptions := types.ScanOptions{
		VulnType:            opt.VulnType,
		SecurityChecks:      opt.SecurityChecks,
		ScanRemovedPackages: opt.ScanRemovedPkgs, // this is valid only for image subcommand
		ListAllPackages:     opt.ListAllPkgs,
	}
	log.Logger.Debugf("Vulnerability type:  %s", scanOptions.VulnType)

	// ScannerOption is filled only when config scanning is enabled.
	var configScannerOptions config.ScannerOption
	if slices.Contains(opt.SecurityChecks, types.SecurityCheckConfig) {
<<<<<<< HEAD
		noProgress := opt.Quiet || opt.NoProgress
		builtinPolicyPaths, err := operation.InitBuiltinPolicies(ctx, opt.CacheDir, noProgress, opt.SkipPolicyUpdate)
		if err != nil {
			return ScannerConfig{}, types.ScanOptions{}, xerrors.Errorf("failed to initialize built-in policies: %w", err)
		}

=======
>>>>>>> 5a58e414
		configScannerOptions = config.ScannerOption{
			Trace:        opt.Trace,
			Namespaces:   append(opt.PolicyNamespaces, defaultPolicyNamespaces...),
			PolicyPaths:  opt.PolicyPaths,
			DataPaths:    opt.DataPaths,
			FilePatterns: opt.FilePatterns,
		}
	}

	return ScannerConfig{
		Target:             target,
		ArtifactCache:      cacheClient,
		LocalArtifactCache: cacheClient,
		RemoteOption: client.ScannerOption{
			RemoteURL:     opt.RemoteAddr,
			CustomHeaders: opt.CustomHeaders,
			Insecure:      opt.Insecure,
		},
		ArtifactOption: artifact.Option{
			DisabledAnalyzers: disabledAnalyzers(opt),
			SkipFiles:         opt.SkipFiles,
			SkipDirs:          opt.SkipDirs,
			InsecureSkipTLS:   opt.Insecure,
			Offline:           opt.OfflineScan,
			NoProgress:        opt.NoProgress || opt.Quiet,

			// For misconfiguration scanning
			MisconfScannerOption: configScannerOptions,

			// For secret scanning
			SecretScannerOption: secret.ScannerOption{
				ConfigPath: opt.SecretConfigPath,
			},
		},
	}, scanOptions, nil
}

func scan(ctx context.Context, opt Option, initializeScanner InitializeScanner, cacheClient cache.Cache) (
	types.Report, error) {

	scannerConfig, scanOptions, err := initScannerConfig(ctx, opt, cacheClient)
	if err != nil {
		return types.Report{}, err
	}

	s, cleanup, err := initializeScanner(ctx, scannerConfig)
	if err != nil {
		return types.Report{}, xerrors.Errorf("unable to initialize a scanner: %w", err)
	}
	defer cleanup()

	report, err := s.ScanArtifact(ctx, scanOptions)
	if err != nil {
		return types.Report{}, xerrors.Errorf("image scan failed: %w", err)
	}
	return report, nil
}

func filter(ctx context.Context, opt Option, report types.Report) (types.Report, error) {
	resultClient := initializeResultClient()
	results := report.Results
	for i := range results {
		// Fill vulnerability info only in standalone mode
		if opt.RemoteAddr == "" {
			resultClient.FillVulnerabilityInfo(results[i].Vulnerabilities, results[i].Type)
		}
		vulns, misconfSummary, misconfs, secrets, err := resultClient.Filter(ctx, results[i].Vulnerabilities, results[i].Misconfigurations, results[i].Secrets,
			opt.Severities, opt.IgnoreUnfixed, opt.IncludeNonFailures, opt.IgnoreFile, opt.IgnorePolicy)
		if err != nil {
			return types.Report{}, xerrors.Errorf("unable to filter vulnerabilities: %w", err)
		}
		results[i].Vulnerabilities = vulns
		results[i].Misconfigurations = misconfs
		results[i].MisconfSummary = misconfSummary
		results[i].Secrets = secrets
	}
	return report, nil
}

func exit(c Option, failedResults bool) {
	if c.ExitCode != 0 && failedResults {
		os.Exit(c.ExitCode)
	}
}<|MERGE_RESOLUTION|>--- conflicted
+++ resolved
@@ -222,15 +222,6 @@
 	// ScannerOption is filled only when config scanning is enabled.
 	var configScannerOptions config.ScannerOption
 	if slices.Contains(opt.SecurityChecks, types.SecurityCheckConfig) {
-<<<<<<< HEAD
-		noProgress := opt.Quiet || opt.NoProgress
-		builtinPolicyPaths, err := operation.InitBuiltinPolicies(ctx, opt.CacheDir, noProgress, opt.SkipPolicyUpdate)
-		if err != nil {
-			return ScannerConfig{}, types.ScanOptions{}, xerrors.Errorf("failed to initialize built-in policies: %w", err)
-		}
-
-=======
->>>>>>> 5a58e414
 		configScannerOptions = config.ScannerOption{
 			Trace:        opt.Trace,
 			Namespaces:   append(opt.PolicyNamespaces, defaultPolicyNamespaces...),
