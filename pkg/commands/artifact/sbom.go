package artifact

import (
	"context"

	"github.com/urfave/cli/v2"
<<<<<<< HEAD
	"golang.org/x/exp/slices"
	"golang.org/x/xerrors"

	"github.com/aquasecurity/trivy/pkg/scanner"
	"github.com/aquasecurity/trivy/pkg/types"
)

// SbomRun runs generates sbom for image and package artifacts
func SbomRun(ctx *cli.Context) error {
	opt, err := InitOption(ctx)
	if err != nil {
		return xerrors.Errorf("option error: %w", err)
	}

	artifactType := ArtifactType(opt.SbomOption.ArtifactType)
	if !slices.Contains(supportedArtifactTypes, artifactType) {
		return xerrors.Errorf(`"--artifact-type" must be %q`, supportedArtifactTypes)
	}

	// Pass the specified image archive via "--input".
	if artifactType == imageArchiveArtifact {
		opt.Input = opt.Target
	}

	// Scan the relevant dependencies
	opt.ReportOption.VulnType = []string{types.VulnTypeOS, types.VulnTypeLibrary}
	opt.ReportOption.SecurityChecks = []string{types.SecurityCheckVulnerability}

	return run(ctx.Context, opt, artifactType)
}

func sbomStandaloneScanner(ctx context.Context, conf ScannerConfig) (scanner.Scanner, func(), error) {
	s, cleanup, err := initializeSBOMScanner(ctx, conf.ArtifactType, conf.Target, conf.ArtifactCache, conf.LocalArtifactCache, conf.ArtifactOption)
	if err != nil {
		return scanner.Scanner{}, func() {}, xerrors.Errorf("unable to initialize a cycloneDX scanner: %w", err)
	}
	return s, cleanup, nil
}

func sbomRemoteScanner(ctx context.Context, conf ScannerConfig) (scanner.Scanner, func(), error) {
	s, cleanup, err := initializeRemoteSBOMScanner(ctx, conf.ArtifactType, conf.Target, conf.ArtifactCache, conf.RemoteOption, conf.ArtifactOption)
	if err != nil {
		return scanner.Scanner{}, func() {}, xerrors.Errorf("unable to initialize a cycloneDX scanner: %w", err)
	}
	return s, cleanup, nil
=======
)

// SBOMRun scans SBOM for vulnerabilities
func SBOMRun(ctx *cli.Context) error {
	return Run(ctx, sbomArtifact)
>>>>>>> 4a197efc
}<|MERGE_RESOLUTION|>--- conflicted
+++ resolved
@@ -2,38 +2,15 @@
 
 import (
 	"context"
-
 	"github.com/urfave/cli/v2"
-<<<<<<< HEAD
-	"golang.org/x/exp/slices"
 	"golang.org/x/xerrors"
 
 	"github.com/aquasecurity/trivy/pkg/scanner"
-	"github.com/aquasecurity/trivy/pkg/types"
 )
 
-// SbomRun runs generates sbom for image and package artifacts
-func SbomRun(ctx *cli.Context) error {
-	opt, err := InitOption(ctx)
-	if err != nil {
-		return xerrors.Errorf("option error: %w", err)
-	}
-
-	artifactType := ArtifactType(opt.SbomOption.ArtifactType)
-	if !slices.Contains(supportedArtifactTypes, artifactType) {
-		return xerrors.Errorf(`"--artifact-type" must be %q`, supportedArtifactTypes)
-	}
-
-	// Pass the specified image archive via "--input".
-	if artifactType == imageArchiveArtifact {
-		opt.Input = opt.Target
-	}
-
-	// Scan the relevant dependencies
-	opt.ReportOption.VulnType = []string{types.VulnTypeOS, types.VulnTypeLibrary}
-	opt.ReportOption.SecurityChecks = []string{types.SecurityCheckVulnerability}
-
-	return run(ctx.Context, opt, artifactType)
+// SBOMRun scans SBOM for vulnerabilities
+func SBOMRun(ctx *cli.Context) error {
+	return Run(ctx, sbomArtifact)
 }
 
 func sbomStandaloneScanner(ctx context.Context, conf ScannerConfig) (scanner.Scanner, func(), error) {
@@ -50,11 +27,4 @@
 		return scanner.Scanner{}, func() {}, xerrors.Errorf("unable to initialize a cycloneDX scanner: %w", err)
 	}
 	return s, cleanup, nil
-=======
-)
-
-// SBOMRun scans SBOM for vulnerabilities
-func SBOMRun(ctx *cli.Context) error {
-	return Run(ctx, sbomArtifact)
->>>>>>> 4a197efc
 }