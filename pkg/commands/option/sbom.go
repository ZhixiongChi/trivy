--- conflicted
+++ resolved
@@ -12,13 +12,8 @@
 
 // SbomOption holds the options for SBOM generation
 type SbomOption struct {
-<<<<<<< HEAD
-	ArtifactType string // input format
-	SbomFormat   string // output format
-=======
 	ArtifactType string // deprecated
 	SbomFormat   string // deprecated
->>>>>>> 4a197efc
 }
 
 // NewSbomOption is the factory method to return SBOM options
