package pnpm

import (
	"fmt"
	"golang.org/x/exp/maps"
	"sort"
	"strconv"
	"strings"

	"github.com/samber/lo"
	"golang.org/x/xerrors"
	"gopkg.in/yaml.v3"

	"github.com/aquasecurity/go-version/pkg/semver"
	"github.com/aquasecurity/trivy/pkg/dependency"
	ftypes "github.com/aquasecurity/trivy/pkg/fanal/types"
	"github.com/aquasecurity/trivy/pkg/log"
	xio "github.com/aquasecurity/trivy/pkg/x/io"
)

const (
	v5VersionSep = "/"
	v6VersionSep = "@"
)

type PackageResolution struct {
	Tarball string `yaml:"tarball,omitempty"`
}

type PackageInfo struct {
	Resolution      PackageResolution `yaml:"resolution"`
	Dependencies    map[string]string `yaml:"dependencies,omitempty"`
	DevDependencies map[string]string `yaml:"devDependencies,omitempty"`
	IsDev           bool              `yaml:"dev,omitempty"`
	Name            string            `yaml:"name,omitempty"`
	Version         string            `yaml:"version,omitempty"`
}

type LockFile struct {
	LockfileVersion any                    `yaml:"lockfileVersion"`
	Dependencies    map[string]any         `yaml:"dependencies,omitempty"`
	DevDependencies map[string]any         `yaml:"devDependencies,omitempty"`
	Packages        map[string]PackageInfo `yaml:"packages,omitempty"`

	// V9
	Importers Importer            `yaml:"importers,omitempty"`
	Snapshots map[string]Snapshot `yaml:"snapshots,omitempty"`
}

type Importer struct {
	Root RootImporter `yaml:".,omitempty"`
}

type RootImporter struct {
	Dependencies    map[string]ImporterDepVersion `yaml:"dependencies,omitempty"`
	DevDependencies map[string]ImporterDepVersion `yaml:"devDependencies,omitempty"`
}

type ImporterDepVersion struct {
	Version string `yaml:"version,omitempty"`
}

type Snapshot struct {
	Dependencies         map[string]string `yaml:"dependencies,omitempty"`
	OptionalDependencies map[string]string `yaml:"optionalDependencies,omitempty"`
}

type Parser struct {
	logger *log.Logger
}

func NewParser() *Parser {
	return &Parser{
		logger: log.WithPrefix("pnpm"),
	}
}

func (p *Parser) Parse(r xio.ReadSeekerAt) ([]ftypes.Package, []ftypes.Dependency, error) {
	var lockFile LockFile
	if err := yaml.NewDecoder(r).Decode(&lockFile); err != nil {
		return nil, nil, xerrors.Errorf("decode error: %w", err)
	}

	lockVer := p.parseLockfileVersion(lockFile)
	if lockVer < 0 {
		return nil, nil, nil
	}

<<<<<<< HEAD
	var libs []types.Library
	var deps []types.Dependency
	if lockVer >= 9 {
		libs, deps = p.parseV9(lockFile)
	} else {
		libs, deps = p.parse(lockVer, lockFile)
	}

	sort.Sort(types.Libraries(libs))
	sort.Sort(types.Dependencies(deps))
	return libs, deps, nil
=======
	pkgs, deps := p.parse(lockVer, lockFile)

	return pkgs, deps, nil
>>>>>>> 4eae37c5
}

func (p *Parser) parse(lockVer float64, lockFile LockFile) ([]ftypes.Package, []ftypes.Dependency) {
	var pkgs []ftypes.Package
	var deps []ftypes.Dependency

	// Dependency path is a path to a dependency with a specific set of resolved subdependencies.
	// cf. https://github.com/pnpm/spec/blob/ad27a225f81d9215becadfa540ef05fa4ad6dd60/dependency-path.md
	for depPath, info := range lockFile.Packages {
		if info.IsDev {
			continue
		}

		// Dependency name may be present in dependencyPath or Name field. Same for Version.
		// e.g. packages installed from local directory or tarball
		// cf. https://github.com/pnpm/spec/blob/274ff02de23376ad59773a9f25ecfedd03a41f64/lockfile/6.0.md#packagesdependencypathname
		name := info.Name
		version := info.Version

		if name == "" {
			name, version = p.parsePackage(depPath, lockVer)
		}
		pkgID := packageID(name, version)

		dependencies := make([]string, 0, len(info.Dependencies))
		for depName, depVer := range info.Dependencies {
			dependencies = append(dependencies, packageID(depName, depVer))
		}

		pkgs = append(pkgs, ftypes.Package{
			ID:           pkgID,
			Name:         name,
			Version:      version,
			Relationship: lo.Ternary(isDirectPkg(name, lockFile.Dependencies), ftypes.RelationshipDirect, ftypes.RelationshipIndirect),
		})

		if len(dependencies) > 0 {
			deps = append(deps, ftypes.Dependency{
				ID:        pkgID,
				DependsOn: dependencies,
			})
		}
	}

	return pkgs, deps
}

func (p *Parser) parseV9(lockFile LockFile) ([]types.Library, []types.Dependency) {
	resolvedLibs := make(map[string]types.Library)
	resolvedDeps := make(map[string]types.Dependency)

	directDeps := make(map[string]any)
	for n, d := range lo.Assign(lockFile.Importers.Root.DevDependencies, lockFile.Importers.Root.Dependencies) {
		directDeps[packageID(n, d.Version)] = struct{}{}
	}

	// Check all snapshots and save with resolved versions
	resolvedSnapshots := make(map[string][]string)
	for depPath, snapshot := range lockFile.Snapshots {
		name, version := p.parseDepPath(depPath, v6VersionSep)

		var dependsOn []string
		for depName, depVer := range lo.Assign(snapshot.OptionalDependencies, snapshot.Dependencies) {
			resolvedDepName, resolvedDepVer := p.parseDepPath(packageID(depName, depVer), v6VersionSep)
			id := packageID(resolvedDepName, resolvedDepVer)
			if _, ok := lockFile.Packages[id]; ok {
				dependsOn = append(dependsOn, id)
			}
		}
		if dependsOn != nil {
			sort.Strings(dependsOn)
			resolvedSnapshots[packageID(name, version)] = dependsOn
		}

	}

	for depPath, pkgInfo := range lockFile.Packages {
		name, version, _ := strings.Cut(depPath, v6VersionSep)

		// Remove versions for local packages/archives
		if strings.HasPrefix(version, "file:") {
			version = ""
		}

		if pkgInfo.Version != "" {
			version = pkgInfo.Version
		}

		// Save lib
		id := packageID(name, version)
		resolvedLibs[id] = types.Library{
			ID:           id,
			Name:         name,
			Version:      version,
			Relationship: lo.Ternary(isDirectLib(id, directDeps), types.RelationshipDirect, types.RelationshipIndirect),
			Dev:          true, // Mark all libs as Dev. We will update this later.
		}

		//Check child deps
		if dependsOn, ok := resolvedSnapshots[id]; ok {
			resolvedDeps[id] = types.Dependency{
				ID:        id,
				DependsOn: dependsOn,
			}
		}
	}

	// Overwrite the Dev field for root and their child dependencies.
	for n, d := range lockFile.Importers.Root.Dependencies {
		p.markRootLibs(packageID(n, d.Version), resolvedLibs, resolvedDeps)
	}

	return maps.Values(resolvedLibs), maps.Values(resolvedDeps)
}

// markRootLibs sets `Dev` to false for non dev dependency.
func (p *Parser) markRootLibs(id string, libs map[string]types.Library, deps map[string]types.Dependency) {
	lib, ok := libs[id]
	if !ok {
		return
	}

	lib.Dev = false
	libs[id] = lib

	// Update child deps
	for _, depID := range deps[id].DependsOn {
		p.markRootLibs(depID, libs, deps)
	}
	return
}

func (p *Parser) parseLockfileVersion(lockFile LockFile) float64 {
	switch v := lockFile.LockfileVersion.(type) {
	// v5
	case float64:
		return v
	// v6+
	case string:
		if lockVer, err := strconv.ParseFloat(v, 64); err != nil {
			p.logger.Debug("Unable to convert the lock file version to float", log.Err(err))
			return -1
		} else {
			return lockVer
		}
	default:
		p.logger.Debug("Unknown type for the lock file version",
			log.Any("version", lockFile.LockfileVersion))
		return -1
	}
}

// parsePackage parses a `package` from a v6 or earlier lock file.
// cf. https://github.com/pnpm/pnpm/blob/ce61f8d3c29eee46cee38d56ced45aea8a439a53/packages/dependency-path/src/index.ts#L112-L163
func (p *Parser) parsePackage(depPath string, lockFileVersion float64) (string, string) {
	// The version separator is different between v5 and v6+.
	versionSep := v6VersionSep
	if lockFileVersion < 6 {
		versionSep = v5VersionSep
	}

	// Skip registry
	// e.g.
	//    - "registry.npmjs.org/lodash/4.17.10" => "lodash/4.17.10"
	//    - "registry.npmjs.org/@babel/generator/7.21.9" => "@babel/generator/7.21.9"
	//    - "/lodash/4.17.10" => "lodash/4.17.10"
	// 	  - "/asap@2.0.6" => "asap@2.0.6"
	_, depPath, _ = strings.Cut(depPath, "/")

	return p.parseDepPath(depPath, versionSep)
}

func (p *Parser) parseDepPath(depPath, versionSep string) (string, string) {
	// Parse scope
	// e.g.
	//    - v5:  "@babel/generator/7.21.9" => {"babel", "generator/7.21.9"}
	//    - v6+: "@babel/helper-annotate-as-pure@7.18.6" => "{"babel", "helper-annotate-as-pure@7.18.6"}
	var scope string
	if strings.HasPrefix(depPath, "@") {
		scope, depPath, _ = strings.Cut(depPath, "/")
	}

	// Parse package name
	// e.g.
	//    - v5:  "generator/7.21.9" => {"generator", "7.21.9"}
	//    - v6+: "helper-annotate-as-pure@7.18.6" => {"helper-annotate-as-pure", "7.18.6"}
	var name, version string
	name, version, _ = strings.Cut(depPath, versionSep)
	if scope != "" {
		name = fmt.Sprintf("%s/%s", scope, name)
	}
	// Trim peer deps
	// e.g.
	//    - v5:  "7.21.5_@babel+core@7.21.8" => "7.21.5"
	//    - v6+: "7.21.5(@babel/core@7.20.7)" => "7.21.5"
	if idx := strings.IndexAny(version, "_("); idx != -1 {
		version = version[:idx]
	}
	if _, err := semver.Parse(version); err != nil {
		p.logger.Debug("Skip non-semver package", log.String("pkg_path", depPath),
			log.String("version", version), log.Err(err))
		return name, ""
	}
	return name, version
}

func isDirectPkg(name string, directDeps map[string]interface{}) bool {
	_, ok := directDeps[name]
	return ok
}

func packageID(name, version string) string {
	return dependency.ID(ftypes.Pnpm, name, version)
}<|MERGE_RESOLUTION|>--- conflicted
+++ resolved
@@ -86,23 +86,17 @@
 		return nil, nil, nil
 	}
 
-<<<<<<< HEAD
-	var libs []types.Library
-	var deps []types.Dependency
+	var pkgs []ftypes.Package
+	var deps []ftypes.Dependency
 	if lockVer >= 9 {
-		libs, deps = p.parseV9(lockFile)
+		pkgs, deps = p.parseV9(lockFile)
 	} else {
-		libs, deps = p.parse(lockVer, lockFile)
-	}
-
-	sort.Sort(types.Libraries(libs))
-	sort.Sort(types.Dependencies(deps))
-	return libs, deps, nil
-=======
-	pkgs, deps := p.parse(lockVer, lockFile)
-
+		pkgs, deps = p.parse(lockVer, lockFile)
+	}
+
+	sort.Sort(ftypes.Packages(pkgs))
+	sort.Sort(ftypes.Dependencies(deps))
 	return pkgs, deps, nil
->>>>>>> 4eae37c5
 }
 
 func (p *Parser) parse(lockVer float64, lockFile LockFile) ([]ftypes.Package, []ftypes.Dependency) {
@@ -150,9 +144,9 @@
 	return pkgs, deps
 }
 
-func (p *Parser) parseV9(lockFile LockFile) ([]types.Library, []types.Dependency) {
-	resolvedLibs := make(map[string]types.Library)
-	resolvedDeps := make(map[string]types.Dependency)
+func (p *Parser) parseV9(lockFile LockFile) ([]ftypes.Package, []ftypes.Dependency) {
+	resolvedPkgs := make(map[string]ftypes.Package)
+	resolvedDeps := make(map[string]ftypes.Dependency)
 
 	directDeps := make(map[string]any)
 	for n, d := range lo.Assign(lockFile.Importers.Root.DevDependencies, lockFile.Importers.Root.Dependencies) {
@@ -191,19 +185,19 @@
 			version = pkgInfo.Version
 		}
 
-		// Save lib
+		// Save pkg
 		id := packageID(name, version)
-		resolvedLibs[id] = types.Library{
+		resolvedPkgs[id] = ftypes.Package{
 			ID:           id,
 			Name:         name,
 			Version:      version,
-			Relationship: lo.Ternary(isDirectLib(id, directDeps), types.RelationshipDirect, types.RelationshipIndirect),
+			Relationship: lo.Ternary(isDirectPkg(id, directDeps), ftypes.RelationshipDirect, ftypes.RelationshipIndirect),
 			Dev:          true, // Mark all libs as Dev. We will update this later.
 		}
 
 		//Check child deps
 		if dependsOn, ok := resolvedSnapshots[id]; ok {
-			resolvedDeps[id] = types.Dependency{
+			resolvedDeps[id] = ftypes.Dependency{
 				ID:        id,
 				DependsOn: dependsOn,
 			}
@@ -212,14 +206,14 @@
 
 	// Overwrite the Dev field for root and their child dependencies.
 	for n, d := range lockFile.Importers.Root.Dependencies {
-		p.markRootLibs(packageID(n, d.Version), resolvedLibs, resolvedDeps)
-	}
-
-	return maps.Values(resolvedLibs), maps.Values(resolvedDeps)
-}
-
-// markRootLibs sets `Dev` to false for non dev dependency.
-func (p *Parser) markRootLibs(id string, libs map[string]types.Library, deps map[string]types.Dependency) {
+		p.markRootPkgs(packageID(n, d.Version), resolvedPkgs, resolvedDeps)
+	}
+
+	return maps.Values(resolvedPkgs), maps.Values(resolvedDeps)
+}
+
+// markRootPkgs sets `Dev` to false for non dev dependency.
+func (p *Parser) markRootPkgs(id string, libs map[string]ftypes.Package, deps map[string]ftypes.Dependency) {
 	lib, ok := libs[id]
 	if !ok {
 		return
@@ -230,7 +224,7 @@
 
 	// Update child deps
 	for _, depID := range deps[id].DependsOn {
-		p.markRootLibs(depID, libs, deps)
+		p.markRootPkgs(depID, libs, deps)
 	}
 	return
 }
