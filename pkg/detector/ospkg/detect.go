--- conflicted
+++ resolved
@@ -31,24 +31,6 @@
 	ErrUnsupportedOS = xerrors.New("unsupported os")
 
 	drivers = map[ftypes.OSType]Driver{
-<<<<<<< HEAD
-		ftypes.Alpine:       alpine.NewScanner(),
-		ftypes.Alma:         alma.NewScanner(),
-		ftypes.Amazon:       amazon.NewScanner(),
-		ftypes.CBLMariner:   mariner.NewScanner(),
-		ftypes.Debian:       debian.NewScanner(),
-		ftypes.Ubuntu:       ubuntu.NewScanner(),
-		ftypes.RedHat:       redhat.NewScanner(),
-		ftypes.CentOS:       redhat.NewScanner(),
-		ftypes.Rocky:        rocky.NewScanner(),
-		ftypes.Oracle:       oracle.NewScanner(),
-		ftypes.OpenSUSELeap: suse.NewScanner(suse.OpenSUSE),
-		ftypes.SLES:         suse.NewScanner(suse.SUSEEnterpriseLinux),
-		ftypes.Photon:       photon.NewScanner(),
-		ftypes.Wolfi:        wolfi.NewScanner(),
-		ftypes.Chainguard:   chainguard.NewScanner(),
-		ftypes.OpenEuler:    openeuler.NewScanner(),
-=======
 		ftypes.Alpine:             alpine.NewScanner(),
 		ftypes.Alma:               alma.NewScanner(),
 		ftypes.Amazon:             amazon.NewScanner(),
@@ -65,7 +47,7 @@
 		ftypes.Photon:             photon.NewScanner(),
 		ftypes.Wolfi:              wolfi.NewScanner(),
 		ftypes.Chainguard:         chainguard.NewScanner(),
->>>>>>> 4308a0a5
+    ftypes.OpenEuler:          openeuler.NewScanner(),
 	}
 )
 
