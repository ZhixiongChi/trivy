--- conflicted
+++ resolved
@@ -199,9 +199,6 @@
 	}
 
 	// TypeIndividualPkgs has all analyzers for individual packages
-<<<<<<< HEAD
-	TypeIndividualPkgs = []Type{TypeGemSpec, TypePythonPkg, TypeGoBinary, TypeJar, TypeRustBinary}
-=======
 	TypeIndividualPkgs = []Type{
 		TypeGemSpec,
 		TypeNodePkg,
@@ -211,7 +208,6 @@
 		TypeJar,
 		TypeRustBinary,
 	}
->>>>>>> b7913628
 
 	// TypeConfigFiles has all config file analyzers
 	TypeConfigFiles = []Type{
