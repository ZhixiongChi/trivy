package pkg

import (
	"context"
	"os"
	"path/filepath"

	dio "github.com/deepfactor-io/go-dep-parser/pkg/io"
	"github.com/deepfactor-io/go-dep-parser/pkg/nodejs/packagejson"
	godeptypes "github.com/deepfactor-io/go-dep-parser/pkg/types"
	"github.com/deepfactor-io/trivy/pkg/fanal/analyzer"
	"github.com/deepfactor-io/trivy/pkg/fanal/analyzer/language"
	"github.com/deepfactor-io/trivy/pkg/fanal/types"
)

func init() {
	analyzer.RegisterAnalyzer(&nodePkgLibraryAnalyzer{})
}

const (
	version      = 1
	requiredFile = "package.json"
)

type parser struct{}

func (*parser) Parse(r dio.ReadSeekerAt) ([]godeptypes.Library, []godeptypes.Dependency, error) {
	p := packagejson.NewParser()
	pkg, err := p.Parse(r)
	if err != nil {
		return nil, nil, err
	}
<<<<<<< HEAD

=======
	// skip packages without name/version
	if pkg.Library.ID == "" {
		return nil, nil, nil
	}
>>>>>>> ba825b2a
	// package.json may contain version range in `dependencies` fields
	// e.g.   "devDependencies": { "mocha": "^5.2.0", }
	// so we get only information about project
	return []godeptypes.Library{pkg.Library}, nil, nil
}

type nodePkgLibraryAnalyzer struct{}

// Analyze analyzes package.json for node packages
func (a nodePkgLibraryAnalyzer) Analyze(_ context.Context, input analyzer.AnalysisInput) (*analyzer.AnalysisResult, error) {
	return language.AnalyzePackage(types.NodePkg, input.FilePath, input.Content, &parser{}, input.Options.FileChecksum)
}

func (a nodePkgLibraryAnalyzer) Required(filePath string, _ os.FileInfo) bool {
	return requiredFile == filepath.Base(filePath)
}

func (a nodePkgLibraryAnalyzer) Type() analyzer.Type {
	return analyzer.TypeNodePkg
}

func (a nodePkgLibraryAnalyzer) Version() int {
	return version
}<|MERGE_RESOLUTION|>--- conflicted
+++ resolved
@@ -30,14 +30,10 @@
 	if err != nil {
 		return nil, nil, err
 	}
-<<<<<<< HEAD
-
-=======
 	// skip packages without name/version
 	if pkg.Library.ID == "" {
 		return nil, nil, nil
 	}
->>>>>>> ba825b2a
 	// package.json may contain version range in `dependencies` fields
 	// e.g.   "devDependencies": { "mocha": "^5.2.0", }
 	// so we get only information about project
