--- conflicted
+++ resolved
@@ -208,8 +208,50 @@
 	}
 
 	// Merge dependencies and optionalDependencies
-<<<<<<< HEAD
-	return lo.Assign(pkg.Dependencies, pkg.OptionalDependencies), nil
+	dependencies := lo.Assign(rootPkg.Dependencies, rootPkg.OptionalDependencies)
+
+	if len(rootPkg.Workspaces) > 0 {
+		pkgs, err := a.traverseWorkspaces(fsys, rootPkg.Workspaces)
+		if err != nil {
+			return nil, xerrors.Errorf("traverse workspaces error: %w", err)
+		}
+		for _, pkg := range pkgs {
+			dependencies = lo.Assign(dependencies, pkg.Dependencies, pkg.OptionalDependencies)
+		}
+	}
+
+	return dependencies, nil
+}
+
+func (a yarnAnalyzer) traverseWorkspaces(fsys fs.FS, workspaces []string) ([]packagejson.Package, error) {
+	var pkgs []packagejson.Package
+
+	required := func(path string, _ fs.DirEntry) bool {
+		return filepath.Base(path) == types.NpmPkg
+	}
+
+	walkDirFunc := func(path string, d fs.DirEntry, r dio.ReadSeekerAt) error {
+		pkg, err := a.packageJsonParser.Parse(r)
+		if err != nil {
+			return xerrors.Errorf("unable to parse %q: %w", path, err)
+		}
+		pkgs = append(pkgs, pkg)
+		return nil
+	}
+
+	for _, workspace := range workspaces {
+		matches, err := fs.Glob(fsys, workspace)
+		if err != nil {
+			return nil, err
+		}
+		for _, match := range matches {
+			if err := fsutils.WalkDir(fsys, match, required, walkDirFunc); err != nil {
+				return nil, xerrors.Errorf("walk error: %w", err)
+			}
+		}
+
+	}
+	return pkgs, nil
 }
 
 type traverseFunc func(pkg packagejson.Package) error
@@ -296,36 +338,10 @@
 
 	// Traverse .yarn/unplugged dir
 	err := fsutils.WalkDir(fsys, unpluggedPath, isNodeModulesPkg, func(path string, d fs.DirEntry, r dio.ReadSeekerAt) error {
-=======
-	dependencies := lo.Assign(rootPkg.Dependencies, rootPkg.OptionalDependencies)
-
-	if len(rootPkg.Workspaces) > 0 {
-		pkgs, err := a.traverseWorkspaces(fsys, rootPkg.Workspaces)
-		if err != nil {
-			return nil, xerrors.Errorf("traverse workspaces error: %w", err)
-		}
-		for _, pkg := range pkgs {
-			dependencies = lo.Assign(dependencies, pkg.Dependencies, pkg.OptionalDependencies)
-		}
-	}
-
-	return dependencies, nil
-}
-
-func (a yarnAnalyzer) traverseWorkspaces(fsys fs.FS, workspaces []string) ([]packagejson.Package, error) {
-	var pkgs []packagejson.Package
-
-	required := func(path string, _ fs.DirEntry) bool {
-		return filepath.Base(path) == types.NpmPkg
-	}
-
-	walkDirFunc := func(path string, d fs.DirEntry, r dio.ReadSeekerAt) error {
->>>>>>> 5d76abad
 		pkg, err := a.packageJsonParser.Parse(r)
 		if err != nil {
 			return xerrors.Errorf("unable to parse %q: %w", path, err)
 		}
-<<<<<<< HEAD
 		return fn(pkg)
 	})
 	if err != nil {
@@ -390,23 +406,4 @@
 	}
 
 	return pkg, nil
-=======
-		pkgs = append(pkgs, pkg)
-		return nil
-	}
-
-	for _, workspace := range workspaces {
-		matches, err := fs.Glob(fsys, workspace)
-		if err != nil {
-			return nil, err
-		}
-		for _, match := range matches {
-			if err := fsutils.WalkDir(fsys, match, required, walkDirFunc); err != nil {
-				return nil, xerrors.Errorf("walk error: %w", err)
-			}
-		}
-
-	}
-	return pkgs, nil
->>>>>>> 5d76abad
 }