--- conflicted
+++ resolved
@@ -226,13 +226,8 @@
 			},
 		},
 		{
-<<<<<<< HEAD
-			name: "sad path",
-			dir:  "testdata/sad",
-=======
 			name: "unsupported_protocol",
 			dir:  "testdata/unsupported_protocol",
->>>>>>> b43b19ba
 			want: &analyzer.AnalysisResult{},
 		},
 	}
