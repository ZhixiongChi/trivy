--- conflicted
+++ resolved
@@ -27,13 +27,8 @@
 				Applications: []types.Application{
 					{
 						Type:     types.PythonPkg,
-<<<<<<< HEAD
 						FilePath: "kitchen-1.2.6-py2.7.egg",
-						Libraries: []types.Package{
-=======
-						FilePath: "testdata/kitchen-1.2.6-py2.7.egg",
-						Libraries: types.Packages{
->>>>>>> 07075696
+						Libraries: types.Packages{
 							{
 								Name:     "kitchen",
 								Version:  "1.2.6",
@@ -52,13 +47,8 @@
 				Applications: []types.Application{
 					{
 						Type:     types.PythonPkg,
-<<<<<<< HEAD
 						FilePath: "distlib-0.3.1.egg-info/PKG-INFO",
-						Libraries: []types.Package{
-=======
-						FilePath: "testdata/happy.egg-info/PKG-INFO",
-						Libraries: types.Packages{
->>>>>>> 07075696
+						Libraries: types.Packages{
 							{
 								Name:     "distlib",
 								Version:  "0.3.1",
@@ -76,13 +66,8 @@
 				Applications: []types.Application{
 					{
 						Type:     types.PythonPkg,
-<<<<<<< HEAD
 						FilePath: "setuptools-51.3.3.egg-info/PKG-INFO",
-						Libraries: []types.Package{
-=======
-						FilePath: "testdata/classifier-license.egg-info/PKG-INFO",
-						Libraries: types.Packages{
->>>>>>> 07075696
+						Libraries: types.Packages{
 							{
 								Name:     "setuptools",
 								Version:  "51.3.3",
@@ -100,13 +85,8 @@
 				Applications: []types.Application{
 					{
 						Type:     types.PythonPkg,
-<<<<<<< HEAD
 						FilePath: "setuptools-51.3.3.dist-info/METADATA",
-						Libraries: []types.Package{
-=======
-						FilePath: "testdata/classifier-license.dist-info/METADATA",
-						Libraries: types.Packages{
->>>>>>> 07075696
+						Libraries: types.Packages{
 							{
 								Name:     "setuptools",
 								Version:  "51.3.3",
@@ -124,13 +104,8 @@
 				Applications: []types.Application{
 					{
 						Type:     types.PythonPkg,
-<<<<<<< HEAD
 						FilePath: "distlib-0.3.1.dist-info/METADATA",
-						Libraries: []types.Package{
-=======
-						FilePath: "testdata/happy.dist-info/METADATA",
-						Libraries: types.Packages{
->>>>>>> 07075696
+						Libraries: types.Packages{
 							{
 								Name:     "distlib",
 								Version:  "0.3.1",
