--- conflicted
+++ resolved
@@ -31,31 +31,14 @@
 					Digest:     "sha1:d68b402f35f57750f49156b0cb4e886a2ad35d2d",
 				},
 				{
-<<<<<<< HEAD
-=======
-					ID:         "busybox@1.24.2-r9",
-					Name:       "busybox",
-					Version:    "1.24.2-r9",
-					SrcName:    "busybox",
-					SrcVersion: "1.24.2-r9",
-					Licenses:   []string{"GPL-2.0"},
-					DependsOn:  []string{"musl@1.1.14-r10"},
-					Digest:     "sha1:ca124719267cd0bedc2f4cb850a286ac13f0ad44",
-				},
-				{
->>>>>>> 16af41be
 					ID:         "alpine-baselayout@3.0.3-r0",
 					Name:       "alpine-baselayout",
 					Version:    "3.0.3-r0",
 					SrcName:    "alpine-baselayout",
 					SrcVersion: "3.0.3-r0",
 					Licenses:   []string{"GPL-2.0"},
-<<<<<<< HEAD
-					DependsOn:  []string{"musl@1.1.14-r10"},
-=======
-					DependsOn:  []string{"busybox@1.24.2-r9", "musl@1.1.14-r10"},
 					Digest:     "sha1:a214896150411d72dd1fafdb32d1c6c4855cccfa",
->>>>>>> 16af41be
+					DependsOn:  []string{"musl@1.1.14-r10"},
 				},
 				{
 					ID:         "alpine-keys@1.1-r0",
@@ -281,7 +264,6 @@
 			},
 		},
 	}
-
 	for testname, v := range tests {
 		a := alpinePkgAnalyzer{ThirdPartyPkgs: v.thirdPartyPkgs}
 		read, err := os.Open(v.path)
