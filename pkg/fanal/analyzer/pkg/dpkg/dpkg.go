--- conflicted
+++ resolved
@@ -5,6 +5,7 @@
 	"context"
 	"errors"
 	"fmt"
+	"golang.org/x/exp/slices"
 	"io"
 	"io/fs"
 	"net/textproto"
@@ -16,11 +17,7 @@
 
 	debVersion "github.com/knqyf263/go-deb-version"
 	"github.com/samber/lo"
-<<<<<<< HEAD
-	"golang.org/x/exp/slices"
-=======
 	"go.uber.org/zap"
->>>>>>> 9be08253
 	"golang.org/x/xerrors"
 
 	dio "github.com/aquasecurity/go-dep-parser/pkg/io"
@@ -35,10 +32,14 @@
 	analyzer.RegisterPostAnalyzer(analyzer.TypeDpkg, newDpkgAnalyzer)
 }
 
-type dpkgAnalyzer struct{}
-
-func newDpkgAnalyzer(_ analyzer.AnalyzerOptions) (analyzer.PostAnalyzer, error) {
-	return &dpkgAnalyzer{}, nil
+type dpkgAnalyzer struct {
+	ThirdPartyPkgs []string
+}
+
+func newDpkgAnalyzer(opts analyzer.AnalyzerOptions) (analyzer.PostAnalyzer, error) {
+	return &dpkgAnalyzer{
+		ThirdPartyPkgs: opts.ThirdPartyOSPkgs,
+	}, nil
 }
 
 const (
@@ -55,21 +56,7 @@
 	dpkgSrcCaptureRegexpNames = dpkgSrcCaptureRegexp.SubexpNames()
 )
 
-<<<<<<< HEAD
-type dpkgAnalyzer struct {
-	ThirdPartyPkgs []string
-}
-
-func (a *dpkgAnalyzer) Analyze(_ context.Context, input analyzer.AnalysisInput) (*analyzer.AnalysisResult, error) {
-	scanner := bufio.NewScanner(input.Content)
-	if a.isListFile(filepath.Split(input.FilePath)) {
-		// If user has marked package as third party package - we need to skip this package and parse files of this package as language packages
-		if a.skipThirdPartyPkg(filepath.Base(input.FilePath)) {
-			return nil, nil
-		}
-		return a.parseDpkgInfoList(scanner)
-=======
-func (a dpkgAnalyzer) PostAnalyze(_ context.Context, input analyzer.PostAnalysisInput) (*analyzer.AnalysisResult, error) {
+func (a *dpkgAnalyzer) PostAnalyze(_ context.Context, input analyzer.PostAnalysisInput) (*analyzer.AnalysisResult, error) {
 	var systemInstalledFiles []string
 	var packageInfos []types.PackageInfo
 
@@ -77,7 +64,6 @@
 	digests, err := a.parseDpkgAvailable(input.FS)
 	if err != nil {
 		log.Logger.Debugf("Unable to parse %q file: %s", availableFile, err)
->>>>>>> 9be08253
 	}
 
 	required := func(path string, d fs.DirEntry) bool {
@@ -88,6 +74,10 @@
 	err = fsutils.WalkDir(input.FS, ".", required, func(path string, d fs.DirEntry, r dio.ReadSeekerAt) error {
 		// parse list files
 		if a.isListFile(filepath.Split(path)) {
+			// If user has marked package as third party package - we need to skip this package and parse files of this package as language packages
+			if a.skipThirdPartyPkg(filepath.Base(path)) {
+				return nil
+			}
 			scanner := bufio.NewScanner(r)
 			systemFiles, err := a.parseDpkgInfoList(scanner)
 			if err != nil {
@@ -115,13 +105,8 @@
 
 }
 
-<<<<<<< HEAD
-// parseDpkgStatus parses /var/lib/dpkg/info/*.list
-func (a *dpkgAnalyzer) parseDpkgInfoList(scanner *bufio.Scanner) (*analyzer.AnalysisResult, error) {
-=======
 // parseDpkgInfoList parses /var/lib/dpkg/info/*.list
-func (a dpkgAnalyzer) parseDpkgInfoList(scanner *bufio.Scanner) ([]string, error) {
->>>>>>> 9be08253
+func (a *dpkgAnalyzer) parseDpkgInfoList(scanner *bufio.Scanner) ([]string, error) {
 	var installedFiles []string
 	var previous string
 	for scanner.Scan() {
@@ -153,7 +138,7 @@
 }
 
 // parseDpkgAvailable parses /var/lib/dpkg/available
-func (a dpkgAnalyzer) parseDpkgAvailable(fsys fs.FS) (map[string]digest.Digest, error) {
+func (a *dpkgAnalyzer) parseDpkgAvailable(fsys fs.FS) (map[string]digest.Digest, error) {
 	f, err := fsys.Open(availableFile)
 	if err != nil {
 		return nil, xerrors.Errorf("file open error: %w", err)
@@ -182,11 +167,7 @@
 }
 
 // parseDpkgStatus parses /var/lib/dpkg/status or /var/lib/dpkg/status/*
-<<<<<<< HEAD
-func (a *dpkgAnalyzer) parseDpkgStatus(filePath string, scanner *bufio.Scanner) (*analyzer.AnalysisResult, error) {
-=======
-func (a dpkgAnalyzer) parseDpkgStatus(filePath string, r dio.ReadSeekerAt, digests map[string]digest.Digest) ([]types.PackageInfo, error) {
->>>>>>> 9be08253
+func (a *dpkgAnalyzer) parseDpkgStatus(filePath string, r dio.ReadSeekerAt, digests map[string]digest.Digest) ([]types.PackageInfo, error) {
 	var pkg *types.Package
 	pkgs := map[string]*types.Package{}
 	pkgIDs := map[string]string{}
@@ -223,68 +204,8 @@
 	}, nil
 }
 
-<<<<<<< HEAD
-// nolint: gocyclo
-func (a *dpkgAnalyzer) parseDpkgPkg(scanner *bufio.Scanner) (pkg *types.Package) {
-	var (
-		name          string
-		version       string
-		sourceName    string
-		dependencies  []string
-		isInstalled   bool
-		sourceVersion string
-		maintainer    string
-		architecture  string
-	)
-	isInstalled = true
-	for {
-		line := strings.TrimSpace(scanner.Text())
-		if line == "" {
-			break
-		}
-		switch {
-		case strings.HasPrefix(line, "Package: "):
-			name = strings.TrimSpace(strings.TrimPrefix(line, "Package: "))
-			if slices.Contains(a.ThirdPartyPkgs, name) {
-				log.Logger.Debugf("Skipping %q as OS package. Parse files of this package as language packages", name)
-				return nil
-			}
-		case strings.HasPrefix(line, "Source: "):
-			// Source line (Optional)
-			// Gives the name of the source package
-			// May also specifies a version
-
-			srcCapture := dpkgSrcCaptureRegexp.FindAllStringSubmatch(line, -1)[0]
-			md := map[string]string{}
-			for i, n := range srcCapture {
-				md[dpkgSrcCaptureRegexpNames[i]] = strings.TrimSpace(n)
-			}
-
-			sourceName = md["name"]
-			if md["version"] != "" {
-				sourceVersion = md["version"]
-			}
-		case strings.HasPrefix(line, "Version: "):
-			version = strings.TrimPrefix(line, "Version: ")
-		case strings.HasPrefix(line, "Status: "):
-			isInstalled = a.parseStatus(line)
-		case strings.HasPrefix(line, "Depends: "):
-			dependencies = a.parseDepends(line)
-		case strings.HasPrefix(line, "Maintainer: "):
-			maintainer = strings.TrimSpace(strings.TrimPrefix(line, "Maintainer: "))
-		case strings.HasPrefix(line, "Architecture: "):
-			architecture = strings.TrimPrefix(line, "Architecture: ")
-		}
-		if !scanner.Scan() {
-			break
-		}
-	}
-
-	if name == "" || version == "" || !isInstalled {
-=======
-func (a dpkgAnalyzer) parseDpkgPkg(header textproto.MIMEHeader) *types.Package {
+func (a *dpkgAnalyzer) parseDpkgPkg(header textproto.MIMEHeader) *types.Package {
 	if isInstalled := a.parseStatus(header.Get("Status")); !isInstalled {
->>>>>>> 9be08253
 		return nil
 	}
 
@@ -296,6 +217,11 @@
 		Arch:       header.Get("Architecture"),
 	}
 	if pkg.Name == "" || pkg.Version == "" {
+		return nil
+	}
+
+	if slices.Contains(a.ThirdPartyPkgs, pkg.Name) {
+		log.Logger.Debugf("Skipping %q as OS package. Parse files of this package as language packages", pkg.Name)
 		return nil
 	}
 
@@ -364,13 +290,8 @@
 	return fmt.Sprintf("%s@%s", name, version)
 }
 
-<<<<<<< HEAD
-func (a *dpkgAnalyzer) parseStatus(line string) bool {
-	for _, ss := range strings.Fields(strings.TrimPrefix(line, "Status: ")) {
-=======
-func (a dpkgAnalyzer) parseStatus(s string) bool {
+func (a *dpkgAnalyzer) parseStatus(s string) bool {
 	for _, ss := range strings.Fields(s) {
->>>>>>> 9be08253
 		if ss == "deinstall" || ss == "purge" {
 			return false
 		}
@@ -378,15 +299,8 @@
 	return true
 }
 
-<<<<<<< HEAD
-func (a *dpkgAnalyzer) parseDepends(line string) []string {
-	line = strings.TrimPrefix(line, "Depends: ")
-	// e.g. Depends: passwd, debconf (>= 0.5) | debconf-2.0
-
-=======
-func (a dpkgAnalyzer) parseDepends(s string) []string {
+func (a *dpkgAnalyzer) parseDepends(s string) []string {
 	// e.g. passwd, debconf (>= 0.5) | debconf-2.0
->>>>>>> 9be08253
 	var dependencies []string
 	depends := strings.Split(s, ",")
 	for _, dep := range depends {
@@ -427,29 +341,24 @@
 	}
 }
 
-func (a *dpkgAnalyzer) Init(opt analyzer.AnalyzerOptions) error {
-	a.ThirdPartyPkgs = opt.ThirdPartyOSPkgs
-	return nil
-}
-
 func (a *dpkgAnalyzer) isListFile(dir, fileName string) bool {
 	if dir != infoDir {
 		return false
 	}
 
 	return strings.HasSuffix(fileName, ".list")
+}
+
+func (a *dpkgAnalyzer) Type() analyzer.Type {
+	return analyzer.TypeDpkg
+}
+
+func (a *dpkgAnalyzer) Version() int {
+	return analyzerVersion
 }
 
 // skipThirdPartyPkg is true when user has marked this package as third party package
 func (a *dpkgAnalyzer) skipThirdPartyPkg(fileName string) bool {
 	pkgName := strings.TrimSuffix(fileName, filepath.Ext(fileName))
 	return slices.Contains(a.ThirdPartyPkgs, pkgName)
-}
-
-func (a *dpkgAnalyzer) Type() analyzer.Type {
-	return analyzer.TypeDpkg
-}
-
-func (a *dpkgAnalyzer) Version() int {
-	return analyzerVersion
 }