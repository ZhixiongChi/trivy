--- conflicted
+++ resolved
@@ -4,31 +4,12 @@
 	"context"
 	_ "embed"
 
-	"golang.org/x/xerrors"
-
-<<<<<<< HEAD
-=======
-	"github.com/aquasecurity/memoryfs"
-
-	"github.com/aquasecurity/defsec/pkg/scanners/azure/arm"
-
-	"github.com/aquasecurity/defsec/pkg/detection"
-	"github.com/aquasecurity/defsec/pkg/scan"
-	"github.com/aquasecurity/defsec/pkg/scanners"
-	cfscanner "github.com/aquasecurity/defsec/pkg/scanners/cloudformation"
-	cfparser "github.com/aquasecurity/defsec/pkg/scanners/cloudformation/parser"
-	dfscanner "github.com/aquasecurity/defsec/pkg/scanners/dockerfile"
-	"github.com/aquasecurity/defsec/pkg/scanners/helm"
-	k8sscanner "github.com/aquasecurity/defsec/pkg/scanners/kubernetes"
-	"github.com/aquasecurity/defsec/pkg/scanners/options"
-	tfscanner "github.com/aquasecurity/defsec/pkg/scanners/terraform"
-
->>>>>>> ed173b82
 	"github.com/aquasecurity/trivy/pkg/fanal/analyzer"
 	"github.com/aquasecurity/trivy/pkg/fanal/artifact"
 	"github.com/aquasecurity/trivy/pkg/fanal/handler"
 	"github.com/aquasecurity/trivy/pkg/fanal/types"
 	"github.com/aquasecurity/trivy/pkg/misconf"
+	"golang.org/x/xerrors"
 )
 
 func init() {
@@ -47,71 +28,10 @@
 		return nil, xerrors.Errorf("scanner init error: %w", err)
 	}
 	return misconfPostHandler{
-<<<<<<< HEAD
 		scanner: s,
 	}, nil
 }
 
-=======
-		filePatterns: artifactOpt.FilePatterns,
-		scanners: map[string]scanners.FSScanner{
-			types.AzureARM:       arm.New(opts...),
-			types.Terraform:      tfscanner.New(tfOpts...),
-			types.CloudFormation: cfscanner.New(opts...),
-			types.Dockerfile:     dfscanner.NewScanner(opts...),
-			types.Kubernetes:     k8sscanner.NewScanner(opts...),
-			types.Helm:           helm.New(helmOpts...),
-		},
-	}, nil
-}
-
-func addTFOpts(opts []options.ScannerOption, scannerOption config.ScannerOption) []options.ScannerOption {
-	if len(scannerOption.TerraformTFVars) > 0 {
-		opts = append(opts, tfscanner.ScannerWithTFVarsPaths(scannerOption.TerraformTFVars...))
-	}
-
-	return opts
-}
-
-func addHelmOpts(opts []options.ScannerOption, scannerOption config.ScannerOption) []options.ScannerOption {
-	if len(scannerOption.HelmValueFiles) > 0 {
-		opts = append(opts, helm.ScannerWithValuesFile(scannerOption.HelmValueFiles...))
-	}
-
-	if len(scannerOption.HelmValues) > 0 {
-		opts = append(opts, helm.ScannerWithValues(scannerOption.HelmValues...))
-	}
-
-	if len(scannerOption.HelmFileValues) > 0 {
-		opts = append(opts, helm.ScannerWithFileValues(scannerOption.HelmFileValues...))
-	}
-
-	if len(scannerOption.HelmStringValues) > 0 {
-		opts = append(opts, helm.ScannerWithStringValues(scannerOption.HelmStringValues...))
-	}
-
-	return opts
-}
-
-var enabledDefsecTypes = map[detection.FileType]string{
-	detection.FileTypeAzureARM:       types.AzureARM,
-	detection.FileTypeCloudFormation: types.CloudFormation,
-	detection.FileTypeTerraform:      types.Terraform,
-	detection.FileTypeDockerfile:     types.Dockerfile,
-	detection.FileTypeKubernetes:     types.Kubernetes,
-	detection.FileTypeHelm:           types.Helm,
-}
-
-func (h misconfPostHandler) hasCustomPatternForType(t string) bool {
-	for _, pattern := range h.filePatterns {
-		if strings.HasPrefix(pattern, t+":") {
-			return true
-		}
-	}
-	return false
-}
-
->>>>>>> ed173b82
 // Handle detects misconfigurations.
 func (h misconfPostHandler) Handle(ctx context.Context, result *analyzer.AnalysisResult, blob *types.BlobInfo) error {
 	files, ok := result.Files[h.Type()]
