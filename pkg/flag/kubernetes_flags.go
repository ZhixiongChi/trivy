--- conflicted
+++ resolved
@@ -149,10 +149,7 @@
 	if err != nil {
 		return K8sOptions{}, err
 	}
-<<<<<<< HEAD
-=======
-
->>>>>>> 13362233
+
 	exludeNodeLabels := make(map[string]string)
 	exludeNodes := getStringSlice(f.ExcludeNodes)
 	for _, exludeNodeValue := range exludeNodes {
