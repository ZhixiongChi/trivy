package flag

// e.g. config yaml:
//
//	rego:
//	  trace: true
//	  config-policy: "custom-policy/policy"
//	  policy-namespaces: "user"
var (
	SkipPolicyUpdateFlag = Flag{
		Name:       "skip-policy-update",
		ConfigName: "rego.skip-policy-update",
		Default:    false,
		Usage:      "skip fetching rego policy updates",
	}
	TraceFlag = Flag{
		Name:       "trace",
		ConfigName: "rego.trace",
		Default:    false,
		Usage:      "enable more verbose trace output for custom queries",
	}
	ConfigPolicyFlag = Flag{
		Name:       "config-policy",
		ConfigName: "rego.policy",
<<<<<<< HEAD
		Default:    []string{},
		Usage:      "specify paths to the Rego policy files directory, applying config files",
=======
		Value:      []string{},
		Usage:      "specify the paths to the Rego policy files or to the directories containing them, applying config files",
>>>>>>> fd0fd104
		Aliases: []Alias{
			{Name: "policy"},
		},
	}
	ConfigDataFlag = Flag{
		Name:       "config-data",
		ConfigName: "rego.data",
		Default:    []string{},
		Usage:      "specify paths from which data for the Rego policies will be recursively loaded",
		Aliases: []Alias{
			{Name: "data"},
		},
	}
	PolicyNamespaceFlag = Flag{
		Name:       "policy-namespaces",
		ConfigName: "rego.namespaces",
		Default:    []string{},
		Usage:      "Rego namespaces",
		Aliases: []Alias{
			{Name: "namespaces"},
		},
	}
)

// RegoFlagGroup composes common printer flag structs used for commands providing misconfinguration scanning.
type RegoFlagGroup struct {
	SkipPolicyUpdate *Flag
	Trace            *Flag
	PolicyPaths      *Flag
	DataPaths        *Flag
	PolicyNamespaces *Flag
}

type RegoOptions struct {
	SkipPolicyUpdate bool
	Trace            bool
	PolicyPaths      []string
	DataPaths        []string
	PolicyNamespaces []string
}

func NewRegoFlagGroup() *RegoFlagGroup {
	return &RegoFlagGroup{
		SkipPolicyUpdate: &SkipPolicyUpdateFlag,
		Trace:            &TraceFlag,
		PolicyPaths:      &ConfigPolicyFlag,
		DataPaths:        &ConfigDataFlag,
		PolicyNamespaces: &PolicyNamespaceFlag,
	}
}

func (f *RegoFlagGroup) Name() string {
	return "Rego"
}

func (f *RegoFlagGroup) Flags() []*Flag {
	return []*Flag{
		f.SkipPolicyUpdate,
		f.Trace,
		f.PolicyPaths,
		f.DataPaths,
		f.PolicyNamespaces,
	}
}

func (f *RegoFlagGroup) ToOptions() (RegoOptions, error) {
	return RegoOptions{
		SkipPolicyUpdate: getBool(f.SkipPolicyUpdate),
		Trace:            getBool(f.Trace),
		PolicyPaths:      getStringSlice(f.PolicyPaths),
		DataPaths:        getStringSlice(f.DataPaths),
		PolicyNamespaces: getStringSlice(f.PolicyNamespaces),
	}, nil
}<|MERGE_RESOLUTION|>--- conflicted
+++ resolved
@@ -22,13 +22,8 @@
 	ConfigPolicyFlag = Flag{
 		Name:       "config-policy",
 		ConfigName: "rego.policy",
-<<<<<<< HEAD
 		Default:    []string{},
-		Usage:      "specify paths to the Rego policy files directory, applying config files",
-=======
-		Value:      []string{},
 		Usage:      "specify the paths to the Rego policy files or to the directories containing them, applying config files",
->>>>>>> fd0fd104
 		Aliases: []Alias{
 			{Name: "policy"},
 		},
