--- conflicted
+++ resolved
@@ -162,11 +162,8 @@
 		sourceType:     source,
 		ruleNamespaces: make(map[string]struct{}),
 		runtimeValues:  addRuntimeValues(),
-<<<<<<< HEAD
 		logger:         log.WithPrefix("rego"),
-=======
 		customSchemas:  make(map[string][]byte),
->>>>>>> efdbd8f1
 	}
 
 	maps.Copy(s.ruleNamespaces, builtinNamespaces)
