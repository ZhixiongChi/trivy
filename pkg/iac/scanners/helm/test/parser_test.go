package test

import (
	"context"
	"os"
	"path/filepath"
	"strings"
	"testing"

	"github.com/aquasecurity/trivy/pkg/iac/detection"
	"github.com/aquasecurity/trivy/pkg/iac/scanners/helm/parser"
	"github.com/stretchr/testify/assert"
	"github.com/stretchr/testify/require"
)

func Test_helm_parser(t *testing.T) {

	tests := []struct {
		testName  string
		chartName string
	}{
		{
			testName:  "Parsing directory 'testchart'",
			chartName: "testchart",
		},
		{
			testName:  "Parsing directory with tarred dependency",
			chartName: "with-tarred-dep",
		},
	}

	for _, test := range tests {
		t.Run(test.testName, func(t *testing.T) {
			chartName := test.chartName
<<<<<<< HEAD

			t.Logf("Running test: %s", test.testName)

			helmParser, err := parser.New(chartName)
=======
			helmParser := parser.New(chartName)
			err := helmParser.ParseFS(context.TODO(), os.DirFS("testdata"), chartName)
>>>>>>> ad544e97
			require.NoError(t, err)
			require.NoError(t, helmParser.ParseFS(context.TODO(), os.DirFS(filepath.Join("testdata", chartName)), "."))
			manifests, err := helmParser.RenderedChartFiles()
			require.NoError(t, err)

			assert.Len(t, manifests, 3)

			for _, manifest := range manifests {
				expectedPath := filepath.Join("testdata", "expected", chartName, manifest.TemplateFilePath)

				expectedContent, err := os.ReadFile(expectedPath)
				require.NoError(t, err)

				got := strings.ReplaceAll(manifest.ManifestContent, "\r\n", "\n")
				assert.Equal(t, strings.ReplaceAll(string(expectedContent), "\r\n", "\n"), got)
			}
		})
	}
}

func Test_helm_parser_where_name_non_string(t *testing.T) {

	tests := []struct {
		testName  string
		chartName string
	}{
		{
			testName:  "Scanning chart with integer for name",
			chartName: "numberName",
		},
	}

	for _, test := range tests {
		chartName := test.chartName

		t.Logf("Running test: %s", test.testName)

		helmParser, err := parser.New(chartName)
		require.NoError(t, err)
		require.NoError(t, helmParser.ParseFS(context.TODO(), os.DirFS(filepath.Join("testdata", chartName)), "."))
	}
}

func Test_tar_is_chart(t *testing.T) {

	tests := []struct {
		testName    string
		archiveFile string
		isHelmChart bool
	}{
		{
			testName:    "standard tarball",
			archiveFile: "mysql-8.8.26.tar",
			isHelmChart: true,
		},
		{
			testName:    "gzip tarball with tar.gz extension",
			archiveFile: "mysql-8.8.26.tar.gz",
			isHelmChart: true,
		},
		{
			testName:    "broken gzip tarball with tar.gz extension",
			archiveFile: "aws-cluster-autoscaler-bad.tar.gz",
			isHelmChart: true,
		},
		{
			testName:    "gzip tarball with tgz extension",
			archiveFile: "mysql-8.8.26.tgz",
			isHelmChart: true,
		},
		{
			testName:    "gzip tarball that has nothing of interest in it",
			archiveFile: "nope.tgz",
			isHelmChart: false,
		},
	}

	for _, test := range tests {

		t.Logf("Running test: %s", test.testName)
		testPath := filepath.Join("testdata", test.archiveFile)
		file, err := os.Open(testPath)
		defer func() { _ = file.Close() }()
		require.NoError(t, err)

		assert.Equal(t, test.isHelmChart, detection.IsHelmChartArchive(test.archiveFile, file))

		_ = file.Close()
	}
}

func Test_helm_tarball_parser(t *testing.T) {

	tests := []struct {
		testName    string
		chartName   string
		archiveFile string
	}{
		{
			testName:    "standard tarball",
			chartName:   "mysql",
			archiveFile: "mysql-8.8.26.tar",
		},
		{
			testName:    "gzip tarball with tar.gz extension",
			chartName:   "mysql",
			archiveFile: "mysql-8.8.26.tar.gz",
		},
		{
			testName:    "gzip tarball with tgz extension",
			chartName:   "mysql",
			archiveFile: "mysql-8.8.26.tgz",
		},
	}

	for _, test := range tests {

		t.Logf("Running test: %s", test.testName)

		testPath := filepath.Join("testdata", test.archiveFile)

		testTemp := t.TempDir()
		testFileName := filepath.Join(testTemp, test.archiveFile)
		require.NoError(t, copyArchive(testPath, testFileName))

		testFs := os.DirFS(testTemp)

		helmParser, err := parser.New(test.archiveFile)
		require.NoError(t, err)
		require.NoError(t, helmParser.ParseFS(context.TODO(), testFs, "."))

		manifests, err := helmParser.RenderedChartFiles()
		require.NoError(t, err)

		assert.Len(t, manifests, 6)

		oneOf := []string{
			"configmap.yaml",
			"statefulset.yaml",
			"svc-headless.yaml",
			"svc.yaml",
			"secrets.yaml",
			"serviceaccount.yaml",
		}

		for _, manifest := range manifests {
			filename := filepath.Base(manifest.TemplateFilePath)
			assert.Contains(t, oneOf, filename)

			if strings.HasSuffix(manifest.TemplateFilePath, "secrets.yaml") {
				continue
			}
			expectedPath := filepath.Join("testdata", "expected", test.chartName, manifest.TemplateFilePath)

			expectedContent, err := os.ReadFile(expectedPath)
			require.NoError(t, err)

			assert.Equal(t, strings.ReplaceAll(string(expectedContent), "\r\n", "\n"), strings.ReplaceAll(manifest.ManifestContent, "\r\n", "\n"))
		}
	}
}<|MERGE_RESOLUTION|>--- conflicted
+++ resolved
@@ -32,17 +32,9 @@
 	for _, test := range tests {
 		t.Run(test.testName, func(t *testing.T) {
 			chartName := test.chartName
-<<<<<<< HEAD
-
-			t.Logf("Running test: %s", test.testName)
-
 			helmParser, err := parser.New(chartName)
-=======
-			helmParser := parser.New(chartName)
-			err := helmParser.ParseFS(context.TODO(), os.DirFS("testdata"), chartName)
->>>>>>> ad544e97
 			require.NoError(t, err)
-			require.NoError(t, helmParser.ParseFS(context.TODO(), os.DirFS(filepath.Join("testdata", chartName)), "."))
+			require.NoError(t, helmParser.ParseFS(context.TODO(), os.DirFS("testdata"), chartName))
 			manifests, err := helmParser.RenderedChartFiles()
 			require.NoError(t, err)
 
