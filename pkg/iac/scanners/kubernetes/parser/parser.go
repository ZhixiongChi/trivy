--- conflicted
+++ resolved
@@ -13,11 +13,6 @@
 	"gopkg.in/yaml.v3"
 	kyaml "sigs.k8s.io/yaml"
 
-<<<<<<< HEAD
-	"github.com/aquasecurity/trivy/pkg/iac/detection"
-=======
-	"github.com/aquasecurity/trivy/pkg/iac/debug"
->>>>>>> 08cc14bd
 	"github.com/aquasecurity/trivy/pkg/iac/scanners/options"
 	"github.com/aquasecurity/trivy/pkg/log"
 )
@@ -25,20 +20,7 @@
 var _ options.ConfigurableParser = (*Parser)(nil)
 
 type Parser struct {
-<<<<<<< HEAD
-	logger       *log.Logger
-	skipRequired bool
-}
-
-func (p *Parser) SetSkipRequiredCheck(b bool) {
-	p.skipRequired = b
-=======
-	debug debug.Logger
-}
-
-func (p *Parser) SetDebugWriter(writer io.Writer) {
-	p.debug = debug.New(writer, "kubernetes", "parser")
->>>>>>> 08cc14bd
+	logger *log.Logger
 }
 
 // New creates a new K8s parser
