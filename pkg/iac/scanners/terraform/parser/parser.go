--- conflicted
+++ resolved
@@ -280,7 +280,6 @@
 		p.debug.Extend("evaluator"),
 		p.allowDownloads,
 		p.skipCachedModules,
-<<<<<<< HEAD
 	), nil
 }
 
@@ -290,13 +289,7 @@
 	if errors.Is(err, ErrNoFiles) {
 		return nil, cty.NilVal, nil
 	}
-	modules, fsMap, parseDuration := e.EvaluateAll(ctx)
-	p.metrics.Counts.Modules = len(modules)
-	p.metrics.Timings.ParseDuration = parseDuration
-=======
-	)
-	modules, fsMap := evaluator.EvaluateAll(ctx)
->>>>>>> 1c49a16c
+	modules, fsMap := e.EvaluateAll(ctx)
 	p.debug.Log("Finished parsing module '%s'.", p.moduleName)
 	p.fsMap = fsMap
 	return modules, e.exportOutputs(), nil
