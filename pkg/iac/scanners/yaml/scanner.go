--- conflicted
+++ resolved
@@ -17,27 +17,15 @@
 
 var _ options.ConfigurableScanner = (*Scanner)(nil)
 
-<<<<<<< HEAD
-type Scanner struct { // nolint: gocritic
-	options       []options.ScannerOption
-	logger        *log.Logger
-	policyDirs    []string
-	policyReaders []io.Reader
-	parser        *parser.Parser
-	regoScanner   *rego.Scanner
-	skipRequired  bool
-	sync.Mutex
-=======
 type Scanner struct {
 	mu                    sync.Mutex
 	options               []options.ScannerOption
 	parserOptions         []options.ParserOption
-	debug                 debug.Logger
+	logger                *log.Logger
 	policyDirs            []string
 	policyReaders         []io.Reader
 	parser                *parser.Parser
 	regoScanner           *rego.Scanner
->>>>>>> 08cc14bd
 	frameworks            []framework.Framework
 	spec                  string
 	loadEmbeddedLibraries bool
@@ -70,16 +58,6 @@
 
 func (s *Scanner) SetPolicyReaders(readers []io.Reader) {
 	s.policyReaders = readers
-}
-
-<<<<<<< HEAD
-func (s *Scanner) SetSkipRequiredCheck(skip bool) {
-	s.skipRequired = skip
-=======
-func (s *Scanner) SetDebugWriter(writer io.Writer) {
-	s.debug = debug.New(writer, "yaml", "scanner")
-	s.parserOptions = append(s.parserOptions, options.ParserWithDebug(writer))
->>>>>>> 08cc14bd
 }
 
 func (s *Scanner) SetTraceWriter(_ io.Writer)        {}
