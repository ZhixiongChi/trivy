--- conflicted
+++ resolved
@@ -96,13 +96,10 @@
 		return ftypes.NuGet
 	case packageurl.TypeSwift:
 		return ftypes.Cocoapods
-<<<<<<< HEAD
+	case packageurl.TypeHex:
+		return ftypes.Hex
 	case "dart": // TODO: replace with packageurl.TypeDart once they add it.
 		return ftypes.PubSpec
-=======
-	case packageurl.TypeHex:
-		return ftypes.Hex
->>>>>>> 025e5099
 	}
 	return p.Type
 }
@@ -315,13 +312,10 @@
 		return packageurl.TypeNPM
 	case ftypes.Cocoapods:
 		return packageurl.TypeSwift
-<<<<<<< HEAD
+	case ftypes.Hex:
+		return packageurl.TypeHex
 	case ftypes.PubSpec:
 		return "dart" // TODO: replace with packageurl.TypeDart once they add it.
-=======
-	case ftypes.Hex:
-		return packageurl.TypeHex
->>>>>>> 025e5099
 	case os.Alpine:
 		return TypeAPK
 	case os.Debian, os.Ubuntu:
