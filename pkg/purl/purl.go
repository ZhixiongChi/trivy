--- conflicted
+++ resolved
@@ -474,12 +474,8 @@
 		return packageurl.TypeDebian
 	case ftypes.RedHat, ftypes.CentOS, ftypes.Rocky, ftypes.Alma,
 		ftypes.Amazon, ftypes.Fedora, ftypes.Oracle, ftypes.OpenSUSE,
-<<<<<<< HEAD
-		ftypes.OpenSUSELeap, ftypes.OpenSUSETumbleweed, ftypes.SLES, ftypes.Photon, ftypes.OpenEuler:
-=======
 		ftypes.OpenSUSELeap, ftypes.OpenSUSETumbleweed, ftypes.SLES, ftypes.Photon,
-		ftypes.CBLMariner:
->>>>>>> 983ac15f
+		ftypes.CBLMariner, ftypes.OpenEuler:
 		return packageurl.TypeRPM
 	case TypeOCI:
 		return packageurl.TypeOCI
