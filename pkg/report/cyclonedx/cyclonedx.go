--- conflicted
+++ resolved
@@ -1,35 +1,15 @@
 package cyclonedx
 
 import (
-	"fmt"
 	"io"
 
 	cdx "github.com/CycloneDX/cyclonedx-go"
 	"golang.org/x/xerrors"
 
-<<<<<<< HEAD
-	ftypes "github.com/aquasecurity/trivy/pkg/fanal/types"
-	"github.com/aquasecurity/trivy/pkg/purl"
-	"github.com/aquasecurity/trivy/pkg/sbom/cyclonedx"
-	"github.com/aquasecurity/trivy/pkg/scanner/utils"
-	"github.com/aquasecurity/trivy/pkg/types"
-)
-
-var (
-	ErrInvalidBOMLink = xerrors.New("invalid bomLink format error")
-)
-
-const (
-	// https://json-schema.org/understanding-json-schema/reference/string.html#dates-and-times
-	timeLayout = "2006-01-02T15:04:05+00:00"
-)
-
-=======
 	"github.com/aquasecurity/trivy/pkg/sbom/cyclonedx"
 	"github.com/aquasecurity/trivy/pkg/types"
 )
 
->>>>>>> 16409496
 // Writer implements types.Writer
 type Writer struct {
 	output    io.Writer
@@ -46,328 +26,17 @@
 }
 
 // Write writes the results in CycloneDX format
-<<<<<<< HEAD
-func (cw Writer) Write(report types.Report) error {
-	var bom *cdx.BOM
-	var err error
-	if report.ArtifactType == ftypes.ArtifactCycloneDX {
-		bom, err = cw.vex(report.Results, report.ArtifactName)
-		if err != nil {
-			return xerrors.Errorf("failed to convert vex: %w", err)
-		}
-	} else {
-		bom, err = cw.convertToBom(report)
-		if err != nil {
-			return xerrors.Errorf("failed to convert bom: %w", err)
-		}
-	}
-
-	encoder := cdx.NewBOMEncoder(cw.output, cw.format)
-	encoder.SetPretty(true)
-	if err = encoder.Encode(bom); err != nil {
-=======
 func (w Writer) Write(report types.Report) error {
 	bom, err := w.marshaler.Marshal(report)
 	if err != nil {
 		return xerrors.Errorf("failed to convert bom: %w", err)
 	}
 
-	if err = cdx.NewBOMEncoder(w.output, w.format).Encode(bom); err != nil {
->>>>>>> 16409496
+	encoder := cdx.NewBOMEncoder(w.output, w.format)
+	encoder.SetPretty(true)
+	if err = encoder.Encode(bom); err != nil {
 		return xerrors.Errorf("failed to encode bom: %w", err)
 	}
 
 	return nil
-<<<<<<< HEAD
-}
-
-func (cw *Writer) vex(results types.Results, bomLink string) (*cdx.BOM, error) {
-	vulnMap := map[string]cdx.Vulnerability{}
-	for _, result := range results {
-		for _, vuln := range result.Vulnerabilities {
-			ref, err := vexRef(bomLink, vuln.Ref)
-			if err != nil {
-				return nil, err
-			}
-			if v, ok := vulnMap[vuln.VulnerabilityID]; ok {
-				*v.Affects = append(*v.Affects, cyclonedx.Affects(ref, vuln.InstalledVersion))
-			} else {
-				vulnMap[vuln.VulnerabilityID] = cyclonedx.Vulnerability(vuln, ref)
-			}
-		}
-	}
-	vulns := maps.Values(vulnMap)
-	sort.Slice(vulns, func(i, j int) bool {
-		return vulns[i].ID > vulns[j].ID
-	})
-
-	bom := cdx.NewBOM()
-	bom.Vulnerabilities = &vulns
-	bom.Metadata = cw.newBOMMetadata()
-	return bom, nil
-}
-
-func vexRef(bomLink string, bomRef string) (string, error) {
-	if !strings.HasPrefix(bomLink, "urn:uuid:") {
-		return "", xerrors.Errorf("%q: %w", bomLink, ErrInvalidBOMLink)
-	}
-	return fmt.Sprintf("%s/%d#%s", strings.Replace(bomLink, "uuid", "cdx", 1), cdx.BOMFileFormatJSON, bomRef), nil
-}
-
-func (cw *Writer) newBOMMetadata() *cdx.Metadata {
-	return &cdx.Metadata{
-		Timestamp: cw.clock.Now().UTC().Format(timeLayout),
-		Tools: &[]cdx.Tool{
-			{
-				Vendor:  "aquasecurity",
-				Name:    "trivy",
-				Version: cw.version,
-			},
-		},
-	}
-}
-
-func (cw *Writer) convertToBom(r types.Report) (*cdx.BOM, error) {
-	bom := cdx.NewBOM()
-	bom.SerialNumber = cw.options.newUUID().URN()
-	metadataComponent, err := cw.reportToComponent(r)
-	if err != nil {
-		return nil, xerrors.Errorf("failed to parse metadata component: %w", err)
-	}
-
-	bom.Metadata = cw.newBOMMetadata()
-	bom.Metadata.Component = metadataComponent
-
-	bom.Components, bom.Dependencies, bom.Vulnerabilities, err = cw.parseComponents(r, bom.Metadata.Component.BOMRef)
-	if err != nil {
-		return nil, xerrors.Errorf("failed to parse components: %w", err)
-	}
-
-	return bom, nil
-}
-
-func (cw *Writer) parseComponents(r types.Report, bomRef string) (*[]cdx.Component, *[]cdx.Dependency, *[]cdx.Vulnerability, error) {
-	var components []cdx.Component
-	var dependencies []cdx.Dependency
-	var metadataDependencies []cdx.Dependency
-	libraryUniqMap := map[string]struct{}{}
-	vulnMap := map[string]cdx.Vulnerability{}
-	for _, result := range r.Results {
-		var componentDependencies []cdx.Dependency
-		bomRefMap := map[string]string{}
-		for _, pkg := range result.Packages {
-			pkgComponent, err := cw.pkgToComponent(result.Type, r.Metadata, pkg)
-			if err != nil {
-				return nil, nil, nil, xerrors.Errorf("failed to parse pkg: %w", err)
-			}
-			if _, ok := bomRefMap[pkg.Name+utils.FormatVersion(pkg)+pkg.FilePath]; !ok {
-				bomRefMap[pkg.Name+utils.FormatVersion(pkg)+pkg.FilePath] = pkgComponent.BOMRef
-			}
-
-			// When multiple lock files have the same dependency with the same name and version,
-			// "bom-ref" (PURL technically) of Library components may conflict.
-			// In that case, only one Library component will be added and
-			// some Application components will refer to the same component.
-			// e.g.
-			//    Application component (/app1/package-lock.json)
-			//    |
-			//    |    Application component (/app2/package-lock.json)
-			//    |    |
-			//    └----┴----> Library component (npm package, express-4.17.3)
-			//
-			if _, ok := libraryUniqMap[pkgComponent.BOMRef]; !ok {
-				libraryUniqMap[pkgComponent.BOMRef] = struct{}{}
-
-				// For components
-				// ref. https://cyclonedx.org/use-cases/#inventory
-				//
-				// TODO: All packages are flattened at the moment. We should construct dependency tree.
-				components = append(components, pkgComponent)
-			}
-
-			componentDependencies = append(componentDependencies, cdx.Dependency{Ref: pkgComponent.BOMRef})
-		}
-		for _, vuln := range result.Vulnerabilities {
-			// Take a bom-ref
-			ref := bomRefMap[vuln.PkgName+vuln.InstalledVersion+vuln.PkgPath]
-			if v, ok := vulnMap[vuln.VulnerabilityID]; ok {
-				// If a vulnerability depends on multiple packages,
-				// it will be commonised into a single vulnerability.
-				//   Vulnerability component (CVE-2020-26247)
-				//     -> Library component (nokogiri /srv/app1/vendor/bundle/ruby/3.0.0/specifications/nokogiri-1.10.0.gemspec)
-				//     -> Library component (nokogiri /srv/app2/vendor/bundle/ruby/3.0.0/specifications/nokogiri-1.10.0.gemspec)
-				*v.Affects = append(*v.Affects, cyclonedx.Affects(ref, vuln.InstalledVersion))
-			} else {
-				vulnMap[vuln.VulnerabilityID] = cyclonedx.Vulnerability(vuln, ref)
-			}
-		}
-
-		if isAggreated(result.Type) {
-			// If a package is language-specific package that isn't associated with a lock file,
-			// it will be a dependency of a component under "metadata".
-			// e.g.
-			//   Container component (alpine:3.15) ----------------------- #1
-			//     -> Library component (npm package, express-4.17.3) ---- #2
-			//     -> Library component (python package, django-4.0.2) --- #2
-			//     -> etc.
-			// ref. https://cyclonedx.org/use-cases/#inventory
-
-			// Dependency graph from #1 to #2
-			metadataDependencies = append(metadataDependencies, componentDependencies...)
-		} else {
-			// If a package is OS package, it will be a dependency of "Operating System" component.
-			// e.g.
-			//   Container component (alpine:3.15) --------------------- #1
-			//     -> Operating System Component (Alpine Linux 3.15) --- #2
-			//       -> Library component (bash-4.12) ------------------ #3
-			//       -> Library component (vim-8.2)   ------------------ #3
-			//       -> etc.
-			//
-			// Else if a package is language-specific package associated with a lock file,
-			// it will be a dependency of "Application" component.
-			// e.g.
-			//   Container component (alpine:3.15) ------------------------ #1
-			//     -> Application component (/app/package-lock.json) ------ #2
-			//       -> Library component (npm package, express-4.17.3) --- #3
-			//       -> Library component (npm package, lodash-4.17.21) --- #3
-			//       -> etc.
-
-			resultComponent := cw.resultToComponent(result, r.Metadata.OS)
-			components = append(components, resultComponent)
-
-			// Dependency graph from #2 to #3
-			dependencies = append(dependencies,
-				cdx.Dependency{Ref: resultComponent.BOMRef, Dependencies: &componentDependencies},
-			)
-
-			// Dependency graph from #1 to #2
-			metadataDependencies = append(metadataDependencies, cdx.Dependency{Ref: resultComponent.BOMRef})
-		}
-	}
-
-	vulns := maps.Values(vulnMap)
-	sort.Slice(vulns, func(i, j int) bool {
-		return vulns[i].ID > vulns[j].ID
-	})
-
-	dependencies = append(dependencies,
-		cdx.Dependency{Ref: bomRef, Dependencies: &metadataDependencies},
-	)
-	return &components, &dependencies, &vulns, nil
-}
-
-func (cw *Writer) pkgToComponent(t string, meta types.Metadata, pkg ftypes.Package) (cdx.Component, error) {
-	pu, err := purl.NewPackageURL(t, meta, pkg)
-	if err != nil {
-		return cdx.Component{}, xerrors.Errorf("failed to new package purl: %w", err)
-	}
-	properties := cyclonedx.Properties(pkg)
-	component := cdx.Component{
-		Type:       cdx.ComponentTypeLibrary,
-		Name:       pkg.Name,
-		Version:    pu.Version,
-		BOMRef:     pu.BOMRef(),
-		PackageURL: pu.ToString(),
-		Properties: &properties,
-	}
-
-	if len(pkg.Licenses) != 0 {
-		choices := lo.Map(pkg.Licenses, func(license string, i int) cdx.LicenseChoice {
-			return cdx.LicenseChoice{Expression: license}
-		})
-		component.Licenses = lo.ToPtr(cdx.Licenses(choices))
-	}
-	if isAggreated(t) {
-		properties := cyclonedx.AppendProperties(*component.Properties, cyclonedx.PropertyType, t)
-		component.Properties = &properties
-	}
-
-	return component, nil
-}
-
-func (cw *Writer) reportToComponent(r types.Report) (*cdx.Component, error) {
-	component := &cdx.Component{
-		Name: r.ArtifactName,
-	}
-
-	properties := []cdx.Property{
-		cyclonedx.Property(cyclonedx.PropertySchemaVersion, strconv.Itoa(r.SchemaVersion)),
-	}
-
-	if r.Metadata.Size != 0 {
-		properties = cyclonedx.AppendProperties(properties, cyclonedx.PropertySize, strconv.FormatInt(r.Metadata.Size, 10))
-	}
-
-	switch r.ArtifactType {
-	case ftypes.ArtifactContainerImage:
-		component.Type = cdx.ComponentTypeContainer
-		p, err := purl.NewPackageURL(purl.TypeOCI, r.Metadata, ftypes.Package{})
-		if err != nil {
-			return nil, xerrors.Errorf("failed to new package url for oci: %w", err)
-		}
-		properties = cyclonedx.AppendProperties(properties, cyclonedx.PropertyImageID, r.Metadata.ImageID)
-
-		if p.Type == "" {
-			component.BOMRef = cw.newUUID().String()
-		} else {
-			component.BOMRef = p.ToString()
-			component.PackageURL = p.ToString()
-		}
-	case ftypes.ArtifactFilesystem, ftypes.ArtifactRemoteRepository:
-		component.Type = cdx.ComponentTypeApplication
-		component.BOMRef = cw.newUUID().String()
-	}
-
-	for _, d := range r.Metadata.RepoDigests {
-		properties = cyclonedx.AppendProperties(properties, cyclonedx.PropertyRepoDigest, d)
-	}
-	for _, d := range r.Metadata.DiffIDs {
-		properties = cyclonedx.AppendProperties(properties, cyclonedx.PropertyDiffID, d)
-	}
-	for _, t := range r.Metadata.RepoTags {
-		properties = cyclonedx.AppendProperties(properties, cyclonedx.PropertyRepoTag, t)
-	}
-
-	component.Properties = &properties
-
-	return component, nil
-}
-
-func (cw Writer) resultToComponent(r types.Result, osFound *ftypes.OS) cdx.Component {
-	component := cdx.Component{
-		Name: r.Target,
-		Properties: &[]cdx.Property{
-			cyclonedx.Property(cyclonedx.PropertyType, r.Type),
-			cyclonedx.Property(cyclonedx.PropertyClass, string(r.Class)),
-		},
-	}
-
-	switch r.Class {
-	case types.ClassOSPkg:
-		// UUID needs to be generated since Operating System Component cannot generate PURL.
-		// https://cyclonedx.org/use-cases/#known-vulnerabilities
-		component.BOMRef = cw.newUUID().String()
-		if osFound != nil {
-			component.Name = osFound.Family
-			component.Version = osFound.Name
-		}
-		component.Type = cdx.ComponentTypeOS
-	case types.ClassLangPkg:
-		// UUID needs to be generated since Application Component cannot generate PURL.
-		// https://cyclonedx.org/use-cases/#known-vulnerabilities
-		component.BOMRef = cw.newUUID().String()
-		component.Type = cdx.ComponentTypeApplication
-	case types.ClassConfig:
-		// TODO: Config support
-		component.BOMRef = cw.newUUID().String()
-		component.Type = cdx.ComponentTypeFile
-	}
-
-	return component
-}
-
-func isAggreated(t string) bool {
-	return t == ftypes.NodePkg || t == ftypes.PythonPkg || t == ftypes.GemSpec || t == ftypes.Jar
-=======
->>>>>>> 16409496
 }