package report

import (
	"fmt"
	"html"
	"io"
	"path/filepath"
	"regexp"
	"strings"

	containerName "github.com/google/go-containerregistry/pkg/name"
	"github.com/owenrumney/go-sarif/v2/sarif"
	"golang.org/x/xerrors"

	ftypes "github.com/deepfactor-io/trivy/pkg/fanal/types"
	"github.com/deepfactor-io/trivy/pkg/types"
)

const (
	sarifOsPackageVulnerability        = "OsPackageVulnerability"
	sarifLanguageSpecificVulnerability = "LanguageSpecificPackageVulnerability"
	sarifConfigFiles                   = "Misconfiguration"
	sarifSecretFiles                   = "Secret"
	sarifLicenseFiles                  = "License"
	sarifUnknownIssue                  = "UnknownIssue"

	sarifError   = "error"
	sarifWarning = "warning"
	sarifNote    = "note"
	sarifNone    = "none"

	columnKind = "utf16CodeUnits"

	builtinRulesUrl = "https://github.com/aquasecurity/trivy/blob/main/pkg/fanal/secret/builtin-rules.go" // list all secrets
)

var (
	rootPath = "file:///"

	// pathRegex to extract file path in case string includes (distro:version)
	pathRegex = regexp.MustCompile(`(?P<path>.+?)(?:\s*\((?:.*?)\).*?)?$`)
)

// SarifWriter implements result Writer
type SarifWriter struct {
	Output        io.Writer
	Version       string
	run           *sarif.Run
	locationCache map[string][]location
<<<<<<< HEAD
	ScannerImage  string
=======
	Target        string
>>>>>>> ba825b2a
}

type sarifData struct {
	title            string
	vulnerabilityId  string
	shortDescription string
	fullDescription  string
	helpText         string
	helpMarkdown     string
	resourceClass    types.ResultClass
	severity         string
	url              string
	resultIndex      int
	artifactLocation string
	locationMessage  string
	message          string
	cvssScore        string
	locations        []location
}

type location struct {
	startLine int
	endLine   int
}

func (sw *SarifWriter) addSarifRule(data *sarifData) {
	r := sw.run.AddRule(data.vulnerabilityId).
		WithName(toSarifRuleName(data.resourceClass)).
		WithDescription(data.vulnerabilityId).
		WithShortDescription(&sarif.MultiformatMessageString{Text: &data.shortDescription}).
		WithFullDescription(&sarif.MultiformatMessageString{Text: &data.fullDescription}).
		WithHelp(&sarif.MultiformatMessageString{
			Text:     &data.helpText,
			Markdown: &data.helpMarkdown,
		}).
		WithDefaultConfiguration(&sarif.ReportingConfiguration{
			Level: toSarifErrorLevel(data.severity),
		}).
		WithProperties(sarif.Properties{
			"tags": []string{
				data.title,
				"security",
				data.severity,
			},
			"precision":         "very-high",
			"security-severity": data.cvssScore,
		})
	if data.url != "" {
		r.WithHelpURI(data.url)
	}
}

func (sw *SarifWriter) addSarifResult(data *sarifData) {
	sw.addSarifRule(data)

	result := sarif.NewRuleResult(data.vulnerabilityId).
		WithRuleIndex(data.resultIndex).
		WithMessage(sarif.NewTextMessage(data.message)).
		WithLevel(toSarifErrorLevel(data.severity)).
		WithLocations(toSarifLocations(data.locations, data.artifactLocation, data.locationMessage))
	sw.run.AddResult(result)
}

func getRuleIndex(id string, indexes map[string]int) int {
	if i, ok := indexes[id]; ok {
		return i
	} else {
		l := len(indexes)
		indexes[id] = l
		return l
	}
}

func (sw *SarifWriter) Write(report types.Report) error {
	sarifReport, err := sarif.New(sarif.Version210)
	if err != nil {
		return xerrors.Errorf("error creating a new sarif template: %w", err)
	}
	sw.run = sarif.NewRunWithInformationURI("Dfctl", sw.ScannerImage)
	sw.run.Tool.Driver.WithVersion(sw.Version)
<<<<<<< HEAD
	sw.run.Tool.Driver.WithFullName("Dfctl Scanner")
	sw.locationCache = map[string][]location{}
=======
	sw.run.Tool.Driver.WithFullName("Trivy Vulnerability Scanner")
	sw.locationCache = make(map[string][]location)
>>>>>>> ba825b2a
	if report.ArtifactType == ftypes.ArtifactContainerImage {
		sw.run.Properties = sarif.Properties{
			"imageName":   report.ArtifactName,
			"repoTags":    report.Metadata.RepoTags,
			"repoDigests": report.Metadata.RepoDigests,
		}
	}
	if sw.Target != "" {
		absPath, _ := filepath.Abs(sw.Target)
		rootPath = fmt.Sprintf("file://%s/", absPath)
	}

	ruleIndexes := make(map[string]int)
	for _, res := range report.Results {
		target := ToPathUri(res.Target, res.Class)

		for _, vuln := range res.Vulnerabilities {
			fullDescription := vuln.Description
			if fullDescription == "" {
				fullDescription = vuln.Title
			}
			path := target
			if vuln.PkgPath != "" {
				path = ToPathUri(vuln.PkgPath, res.Class)
			}
			sw.addSarifResult(&sarifData{
				title:            "vulnerability",
				vulnerabilityId:  vuln.VulnerabilityID,
				severity:         vuln.Severity,
				cvssScore:        getCVSSScore(vuln),
				url:              vuln.PrimaryURL,
				resourceClass:    res.Class,
				artifactLocation: path,
				locationMessage:  fmt.Sprintf("%v: %v@%v", path, vuln.PkgName, vuln.InstalledVersion),
				locations:        sw.getLocations(vuln.PkgName, vuln.InstalledVersion, path, res.Packages),
				resultIndex:      getRuleIndex(vuln.VulnerabilityID, ruleIndexes),
				shortDescription: html.EscapeString(vuln.Title),
				fullDescription:  html.EscapeString(fullDescription),
				helpText: fmt.Sprintf(`Vulnerability %v\nSeverity: %v\nPackage: %v\nFixed Version: %v\nLink: [%v](%v)\n%v`,
					vuln.VulnerabilityID, vuln.Severity, vuln.PkgName, vuln.FixedVersion, vuln.VulnerabilityID, vuln.PrimaryURL, vuln.Description),
				helpMarkdown: fmt.Sprintf(`**Vulnerability %v**\n| Severity | Package | Fixed Version | Link |\n| --- | --- | --- | --- |\n|%v|%v|%v|[%v](%v)|\n\n%v`,
					vuln.VulnerabilityID, vuln.Severity, vuln.PkgName, vuln.FixedVersion, vuln.VulnerabilityID, vuln.PrimaryURL, vuln.Description),
				message: fmt.Sprintf(`Package: %v\nInstalled Version: %v\nVulnerability %v\nSeverity: %v\nFixed Version: %v\nLink: [%v](%v)`,
					vuln.PkgName, vuln.InstalledVersion, vuln.VulnerabilityID, vuln.Severity, vuln.FixedVersion, vuln.VulnerabilityID, vuln.PrimaryURL),
			})
		}
		for _, misconf := range res.Misconfigurations {
			sw.addSarifResult(&sarifData{
				title:            "misconfiguration",
				vulnerabilityId:  misconf.ID,
				severity:         misconf.Severity,
				cvssScore:        severityToScore(misconf.Severity),
				url:              misconf.PrimaryURL,
				resourceClass:    res.Class,
				artifactLocation: target,
				locationMessage:  target,
				locations: []location{
					{
						startLine: misconf.CauseMetadata.StartLine,
						endLine:   misconf.CauseMetadata.EndLine,
					},
				},
				resultIndex:      getRuleIndex(misconf.ID, ruleIndexes),
				shortDescription: html.EscapeString(misconf.Title),
				fullDescription:  html.EscapeString(misconf.Description),
				helpText: fmt.Sprintf(`Misconfiguration %v\nType: %s\nSeverity: %v\nCheck: %v\nMessage: %v\nLink: [%v](%v)\n%s`,
					misconf.ID, misconf.Type, misconf.Severity, misconf.Title, misconf.Message, misconf.ID, misconf.PrimaryURL, misconf.Description),
				helpMarkdown: fmt.Sprintf(`**Misconfiguration %v**\n| Type | Severity | Check | Message | Link |\n| --- | --- | --- | --- | --- |\n|%v|%v|%v|%s|[%v](%v)|\n\n%v`,
					misconf.ID, misconf.Type, misconf.Severity, misconf.Title, misconf.Message, misconf.ID, misconf.PrimaryURL, misconf.Description),
				message: fmt.Sprintf(`Artifact: %v\nType: %v\nVulnerability %v\nSeverity: %v\nMessage: %v\nLink: [%v](%v)`,
					res.Target, res.Type, misconf.ID, misconf.Severity, misconf.Message, misconf.ID, misconf.PrimaryURL),
			})
		}
		for _, secret := range res.Secrets {
			sw.addSarifResult(&sarifData{
				title:            "secret",
				vulnerabilityId:  secret.RuleID,
				severity:         secret.Severity,
				cvssScore:        severityToScore(secret.Severity),
				url:              builtinRulesUrl,
				resourceClass:    res.Class,
				artifactLocation: target,
				locationMessage:  target,
				locations: []location{
					{
						startLine: secret.StartLine,
						endLine:   secret.EndLine,
					},
				},
				resultIndex:      getRuleIndex(secret.RuleID, ruleIndexes),
				shortDescription: html.EscapeString(secret.Title),
				fullDescription:  html.EscapeString(secret.Match),
				helpText: fmt.Sprintf(`Secret %v\nSeverity: %v\nMatch: %s`,
					secret.Title, secret.Severity, secret.Match),
				helpMarkdown: fmt.Sprintf(`**Secret %v**\n| Severity | Match |\n| --- | --- |\n|%v|%v|`,
					secret.Title, secret.Severity, secret.Match),
				message: fmt.Sprintf(`Artifact: %v\nType: %v\nSecret %v\nSeverity: %v\nMatch: %v`,
					res.Target, res.Type, secret.Title, secret.Severity, secret.Match),
			})
		}
		for _, license := range res.Licenses {
			id := fmt.Sprintf("%s:%s", license.PkgName, license.Name)
			desc := fmt.Sprintf("%s in %s", license.Name, license.PkgName)
			sw.addSarifResult(&sarifData{
				title:            "license",
				vulnerabilityId:  id,
				severity:         license.Severity,
				cvssScore:        severityToScore(license.Severity),
				url:              license.Link,
				resourceClass:    res.Class,
				artifactLocation: target,
				resultIndex:      getRuleIndex(id, ruleIndexes),
				shortDescription: desc,
				fullDescription:  desc,
				helpText: fmt.Sprintf(`License %s\nClassification: %s\nPkgName: %s\nPath: %s`,
					license.Name, license.Category, license.PkgName, license.FilePath),
				helpMarkdown: fmt.Sprintf(`**License %s**\n| PkgName | Classification | Path |\n| --- | --- | --- |\n|%s|%s|%s|`,
					license.Name, license.PkgName, license.Category, license.FilePath),
				message: fmt.Sprintf(`Artifact: %s\nLicense %s\nPkgName: %s\n Classification: %s\n Path: %s`,
					res.Target, license.Name, license.Category, license.PkgName, license.FilePath),
			})
		}

	}
	sw.run.ColumnKind = columnKind
	sw.run.OriginalUriBaseIDs = map[string]*sarif.ArtifactLocation{
		"ROOTPATH": {URI: &rootPath},
	}
	sarifReport.AddRun(sw.run)
	return sarifReport.PrettyWrite(sw.Output)
}

func toSarifLocations(locations []location, artifactLocation, locationMessage string) []*sarif.Location {
	var sarifLocs []*sarif.Location
	// add default (hardcoded) location for vulnerabilities that don't support locations
	if len(locations) == 0 {
		locations = append(locations, location{
			startLine: 1,
			endLine:   1,
		})
	}

	// some dependencies can be placed in multiple places.
	// e.g.https://github.com/aquasecurity/go-dep-parser/pull/134#discussion_r985353240
	// create locations for each place.

	for _, l := range locations {
		// location is missed. Use default (hardcoded) value (misconfigurations have this case)
		if l.startLine == 0 && l.endLine == 0 {
			l.startLine = 1
			l.endLine = 1
		}
		region := sarif.NewRegion().WithStartLine(l.startLine).WithEndLine(l.endLine).WithStartColumn(1).WithEndColumn(1)
		loc := sarif.NewPhysicalLocation().
			WithArtifactLocation(sarif.NewSimpleArtifactLocation(artifactLocation).WithUriBaseId("ROOTPATH")).
			WithRegion(region)
		sarifLocs = append(sarifLocs, sarif.NewLocation().WithMessage(sarif.NewTextMessage(locationMessage)).WithPhysicalLocation(loc))
	}

	return sarifLocs
}

func toSarifRuleName(class types.ResultClass) string {
	switch class {
	case types.ClassOSPkg:
		return sarifOsPackageVulnerability
	case types.ClassLangPkg:
		return sarifLanguageSpecificVulnerability
	case types.ClassConfig:
		return sarifConfigFiles
	case types.ClassSecret:
		return sarifSecretFiles
	case types.ClassLicense, types.ClassLicenseFile:
		return sarifLicenseFiles
	default:
		return sarifUnknownIssue
	}
}

func toSarifErrorLevel(severity string) string {
	switch severity {
	case "CRITICAL", "HIGH":
		return sarifError
	case "MEDIUM":
		return sarifWarning
	case "LOW", "UNKNOWN":
		return sarifNote
	default:
		return sarifNone
	}
}

func ToPathUri(input string, resultClass types.ResultClass) string {
	// we only need to convert OS input
	// e.g. image names, digests, etc...
	if resultClass != types.ClassOSPkg {
		return input
	}
	var matches = pathRegex.FindStringSubmatch(input)
	if matches != nil {
		input = matches[pathRegex.SubexpIndex("path")]
	}
	ref, err := containerName.ParseReference(input)
	if err == nil {
		input = ref.Context().RepositoryStr()
	}

	return strings.ReplaceAll(strings.ReplaceAll(input, "\\", "/"), "git::https:/", "")
}

func (sw *SarifWriter) getLocations(name, version, path string, pkgs []ftypes.Package) []location {
	id := fmt.Sprintf("%s@%s@%s", path, name, version)
	locs, ok := sw.locationCache[id]
	if !ok {
		for _, pkg := range pkgs {
			if name == pkg.Name && version == pkg.Version {
				for _, l := range pkg.Locations {
					loc := location{
						startLine: l.StartLine,
						endLine:   l.EndLine,
					}
					locs = append(locs, loc)
				}
				sw.locationCache[id] = locs
				return locs
			}
		}
	}
	return locs
}

func getCVSSScore(vuln types.DetectedVulnerability) string {
	// Take the vendor score
	if cvss, ok := vuln.CVSS[vuln.SeveritySource]; ok {
		return fmt.Sprintf("%.1f", cvss.V3Score)
	}

	// Converts severity to score
	return severityToScore(vuln.Severity)
}

func severityToScore(severity string) string {
	switch severity {
	case "CRITICAL":
		return "9.5"
	case "HIGH":
		return "8.0"
	case "MEDIUM":
		return "5.5"
	case "LOW":
		return "2.0"
	default:
		return "0.0"
	}
}<|MERGE_RESOLUTION|>--- conflicted
+++ resolved
@@ -47,11 +47,8 @@
 	Version       string
 	run           *sarif.Run
 	locationCache map[string][]location
-<<<<<<< HEAD
 	ScannerImage  string
-=======
 	Target        string
->>>>>>> ba825b2a
 }
 
 type sarifData struct {
@@ -132,13 +129,8 @@
 	}
 	sw.run = sarif.NewRunWithInformationURI("Dfctl", sw.ScannerImage)
 	sw.run.Tool.Driver.WithVersion(sw.Version)
-<<<<<<< HEAD
 	sw.run.Tool.Driver.WithFullName("Dfctl Scanner")
-	sw.locationCache = map[string][]location{}
-=======
-	sw.run.Tool.Driver.WithFullName("Trivy Vulnerability Scanner")
 	sw.locationCache = make(map[string][]location)
->>>>>>> ba825b2a
 	if report.ArtifactType == ftypes.ArtifactContainerImage {
 		sw.run.Properties = sarif.Properties{
 			"imageName":   report.ArtifactName,
