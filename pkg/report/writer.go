package report

import (
	"context"
	"errors"
	"io"
	"strings"
	"sync"

	"golang.org/x/xerrors"

<<<<<<< HEAD
	dbTypes "github.com/aquasecurity/trivy-db/pkg/types"
	cr "github.com/deepfactor-io/trivy/pkg/compliance/report"
	"github.com/deepfactor-io/trivy/pkg/compliance/spec"
	"github.com/deepfactor-io/trivy/pkg/log"
	"github.com/deepfactor-io/trivy/pkg/report/cyclonedx"
	"github.com/deepfactor-io/trivy/pkg/report/github"
	"github.com/deepfactor-io/trivy/pkg/report/predicate"
	"github.com/deepfactor-io/trivy/pkg/report/spdx"
	"github.com/deepfactor-io/trivy/pkg/report/table"
	"github.com/deepfactor-io/trivy/pkg/types"
=======
	cr "github.com/aquasecurity/trivy/pkg/compliance/report"
	ftypes "github.com/aquasecurity/trivy/pkg/fanal/types"
	"github.com/aquasecurity/trivy/pkg/flag"
	"github.com/aquasecurity/trivy/pkg/log"
	"github.com/aquasecurity/trivy/pkg/report/cyclonedx"
	"github.com/aquasecurity/trivy/pkg/report/github"
	"github.com/aquasecurity/trivy/pkg/report/predicate"
	"github.com/aquasecurity/trivy/pkg/report/spdx"
	"github.com/aquasecurity/trivy/pkg/report/table"
	"github.com/aquasecurity/trivy/pkg/types"
>>>>>>> ba825b2a
)

const (
	SchemaVersion = 2
)

// Write writes the result to output, format as passed in argument
func Write(ctx context.Context, report types.Report, option flag.Options) (err error) {
	output, cleanup, err := option.OutputWriter(ctx)
	if err != nil {
		return xerrors.Errorf("failed to create a file: %w", err)
	}
<<<<<<< HEAD
)

type Option struct {
	AppVersion   string
	DfctlVersion string
	DfctlImage   string

	Format         string
	Report         string
	Output         io.Writer
	Tree           bool
	Severities     []dbTypes.Severity
	OutputTemplate string
	Compliance     spec.ComplianceSpec

	// For misconfigurations
	IncludeNonFailures bool
	Trace              bool

	// For licenses
	LicenseRiskThreshold int
	IgnoredLicenses      []string
}
=======
	defer func() {
		if cerr := cleanup(); cerr != nil {
			err = errors.Join(err, cerr)
		}
	}()
>>>>>>> ba825b2a

	// Compliance report
	if option.Compliance.Spec.ID != "" {
		return complianceWrite(report, option, output)
	}

	var writer Writer
	switch option.Format {
	case types.FormatTable:
		writer = &table.Writer{
			Output:               output,
			Severities:           option.Severities,
			Tree:                 option.DependencyTree,
			ShowMessageOnce:      &sync.Once{},
			IncludeNonFailures:   option.IncludeNonFailures,
			Trace:                option.Trace,
			LicenseRiskThreshold: option.LicenseRiskThreshold,
			IgnoredLicenses:      option.IgnoredLicenses,
		}
	case types.FormatJSON:
		writer = &JSONWriter{Output: output}
	case types.FormatGitHub:
		writer = &github.Writer{
<<<<<<< HEAD
			Output:     option.Output,
			Version:    option.AppVersion,
			DfctlImage: option.DfctlImage,
=======
			Output:  output,
			Version: option.AppVersion,
>>>>>>> ba825b2a
		}
	case types.FormatCycloneDX:
		// TODO: support xml format option with cyclonedx writer
<<<<<<< HEAD
		writer = cyclonedx.NewWriter(option.Output, option.DfctlVersion)
	case FormatSPDX, FormatSPDXJSON:
		writer = spdx.NewWriter(option.Output, option.AppVersion, option.Format)
	case FormatTemplate:
=======
		writer = cyclonedx.NewWriter(output, option.AppVersion)
	case types.FormatSPDX, types.FormatSPDXJSON:
		writer = spdx.NewWriter(output, option.AppVersion, option.Format)
	case types.FormatTemplate:
>>>>>>> ba825b2a
		// We keep `sarif.tpl` template working for backward compatibility for a while.
		if strings.HasPrefix(option.Template, "@") && strings.HasSuffix(option.Template, "sarif.tpl") {
			log.Logger.Warn("Using `--template sarif.tpl` is deprecated. Please migrate to `--format sarif`. See https://github.com/aquasecurity/trivy/discussions/1571")
			writer = &SarifWriter{
				Output:  output,
				Version: option.AppVersion,
			}
			break
		}
		var err error
		if writer, err = NewTemplateWriter(output, option.Template, option.AppVersion); err != nil {
			return xerrors.Errorf("failed to initialize template writer: %w", err)
		}
	case types.FormatSarif:
		target := ""
		if report.ArtifactType == ftypes.ArtifactFilesystem {
			target = option.Target
		}
		writer = &SarifWriter{
<<<<<<< HEAD
			Output:       option.Output,
			Version:      option.AppVersion,
			ScannerImage: option.DfctlImage,
=======
			Output:  output,
			Version: option.AppVersion,
			Target:  target,
>>>>>>> ba825b2a
		}
	case types.FormatCosignVuln:
		writer = predicate.NewVulnWriter(output, option.AppVersion)
	default:
		return xerrors.Errorf("unknown format: %v", option.Format)
	}

	if err = writer.Write(report); err != nil {
		return xerrors.Errorf("failed to write results: %w", err)
	}

	return nil
}

func complianceWrite(report types.Report, opt flag.Options, output io.Writer) error {
	complianceReport, err := cr.BuildComplianceReport([]types.Results{report.Results}, opt.Compliance)
	if err != nil {
		return xerrors.Errorf("compliance report build error: %w", err)
	}
	return cr.Write(complianceReport, cr.Option{
		Format:     opt.Format,
		Report:     opt.ReportFormat,
		Output:     output,
		Severities: opt.Severities,
	})
}

// Writer defines the result write operation
type Writer interface {
	Write(types.Report) error
}<|MERGE_RESOLUTION|>--- conflicted
+++ resolved
@@ -9,10 +9,9 @@
 
 	"golang.org/x/xerrors"
 
-<<<<<<< HEAD
-	dbTypes "github.com/aquasecurity/trivy-db/pkg/types"
 	cr "github.com/deepfactor-io/trivy/pkg/compliance/report"
-	"github.com/deepfactor-io/trivy/pkg/compliance/spec"
+	ftypes "github.com/deepfactor-io/trivy/pkg/fanal/types"
+	"github.com/deepfactor-io/trivy/pkg/flag"
 	"github.com/deepfactor-io/trivy/pkg/log"
 	"github.com/deepfactor-io/trivy/pkg/report/cyclonedx"
 	"github.com/deepfactor-io/trivy/pkg/report/github"
@@ -20,23 +19,33 @@
 	"github.com/deepfactor-io/trivy/pkg/report/spdx"
 	"github.com/deepfactor-io/trivy/pkg/report/table"
 	"github.com/deepfactor-io/trivy/pkg/types"
-=======
-	cr "github.com/aquasecurity/trivy/pkg/compliance/report"
-	ftypes "github.com/aquasecurity/trivy/pkg/fanal/types"
-	"github.com/aquasecurity/trivy/pkg/flag"
-	"github.com/aquasecurity/trivy/pkg/log"
-	"github.com/aquasecurity/trivy/pkg/report/cyclonedx"
-	"github.com/aquasecurity/trivy/pkg/report/github"
-	"github.com/aquasecurity/trivy/pkg/report/predicate"
-	"github.com/aquasecurity/trivy/pkg/report/spdx"
-	"github.com/aquasecurity/trivy/pkg/report/table"
-	"github.com/aquasecurity/trivy/pkg/types"
->>>>>>> ba825b2a
 )
 
 const (
 	SchemaVersion = 2
 )
+
+// type Option struct {
+// 	AppVersion   string
+// 	DfctlVersion string
+// 	DfctlImage   string
+
+// 	Format         string
+// 	Report         string
+// 	Output         io.Writer
+// 	Tree           bool
+// 	Severities     []dbTypes.Severity
+// 	OutputTemplate string
+// 	Compliance     spec.ComplianceSpec
+
+// 	// For misconfigurations
+// 	IncludeNonFailures bool
+// 	Trace              bool
+
+// 	// For licenses
+// 	LicenseRiskThreshold int
+// 	IgnoredLicenses      []string
+// }
 
 // Write writes the result to output, format as passed in argument
 func Write(ctx context.Context, report types.Report, option flag.Options) (err error) {
@@ -44,37 +53,11 @@
 	if err != nil {
 		return xerrors.Errorf("failed to create a file: %w", err)
 	}
-<<<<<<< HEAD
-)
-
-type Option struct {
-	AppVersion   string
-	DfctlVersion string
-	DfctlImage   string
-
-	Format         string
-	Report         string
-	Output         io.Writer
-	Tree           bool
-	Severities     []dbTypes.Severity
-	OutputTemplate string
-	Compliance     spec.ComplianceSpec
-
-	// For misconfigurations
-	IncludeNonFailures bool
-	Trace              bool
-
-	// For licenses
-	LicenseRiskThreshold int
-	IgnoredLicenses      []string
-}
-=======
 	defer func() {
 		if cerr := cleanup(); cerr != nil {
 			err = errors.Join(err, cerr)
 		}
 	}()
->>>>>>> ba825b2a
 
 	// Compliance report
 	if option.Compliance.Spec.ID != "" {
@@ -98,28 +81,16 @@
 		writer = &JSONWriter{Output: output}
 	case types.FormatGitHub:
 		writer = &github.Writer{
-<<<<<<< HEAD
-			Output:     option.Output,
+			Output:     output,
 			Version:    option.AppVersion,
 			DfctlImage: option.DfctlImage,
-=======
-			Output:  output,
-			Version: option.AppVersion,
->>>>>>> ba825b2a
 		}
 	case types.FormatCycloneDX:
 		// TODO: support xml format option with cyclonedx writer
-<<<<<<< HEAD
-		writer = cyclonedx.NewWriter(option.Output, option.DfctlVersion)
-	case FormatSPDX, FormatSPDXJSON:
-		writer = spdx.NewWriter(option.Output, option.AppVersion, option.Format)
-	case FormatTemplate:
-=======
-		writer = cyclonedx.NewWriter(output, option.AppVersion)
+		writer = cyclonedx.NewWriter(output, option.DfctlVersion)
 	case types.FormatSPDX, types.FormatSPDXJSON:
 		writer = spdx.NewWriter(output, option.AppVersion, option.Format)
 	case types.FormatTemplate:
->>>>>>> ba825b2a
 		// We keep `sarif.tpl` template working for backward compatibility for a while.
 		if strings.HasPrefix(option.Template, "@") && strings.HasSuffix(option.Template, "sarif.tpl") {
 			log.Logger.Warn("Using `--template sarif.tpl` is deprecated. Please migrate to `--format sarif`. See https://github.com/aquasecurity/trivy/discussions/1571")
@@ -139,15 +110,10 @@
 			target = option.Target
 		}
 		writer = &SarifWriter{
-<<<<<<< HEAD
-			Output:       option.Output,
+			Output:       output,
 			Version:      option.AppVersion,
+			Target:       target,
 			ScannerImage: option.DfctlImage,
-=======
-			Output:  output,
-			Version: option.AppVersion,
-			Target:  target,
->>>>>>> ba825b2a
 		}
 	case types.FormatCosignVuln:
 		writer = predicate.NewVulnWriter(output, option.AppVersion)
