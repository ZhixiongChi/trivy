--- conflicted
+++ resolved
@@ -829,15 +829,12 @@
 				},
 				Dependencies: &[]cdx.Dependency{
 					{
-<<<<<<< HEAD
-=======
 						Ref: "3ff14136-e09f-4df9-80ea-000000000003",
 						Dependencies: &[]string{
 							"pkg:rpm/centos/acl@2.2.53-1.el8?arch=aarch64&epoch=1&distro=centos-8.3.2011",
 						},
 					},
 					{
->>>>>>> 1ee05189
 						Ref: "3ff14136-e09f-4df9-80ea-000000000002",
 						Dependencies: &[]string{
 							"3ff14136-e09f-4df9-80ea-000000000003",
