package spdx

import (
	"fmt"
	"sort"
	"strconv"
	"strings"
	"time"

	"github.com/google/uuid"
	"github.com/mitchellh/hashstructure/v2"
	"github.com/samber/lo"
	"github.com/spdx/tools-golang/spdx"
	"github.com/spdx/tools-golang/spdx/v2/common"
	"golang.org/x/exp/maps"
	"golang.org/x/xerrors"
	"k8s.io/utils/clock"

<<<<<<< HEAD
	ftypes "github.com/deepfactor-io/trivy/pkg/fanal/types"
	"github.com/deepfactor-io/trivy/pkg/purl"
	"github.com/deepfactor-io/trivy/pkg/scanner/utils"
	"github.com/deepfactor-io/trivy/pkg/types"
)

const (
	SPDXVersion         = "SPDX-2.2"
	DataLicense         = "CC0-1.0"
	SPDXIdentifier      = "DOCUMENT"
	DocumentNamespace   = "https://deepfactor.io"
	CreatorOrganization = "Deepfactor"
	CreatorTool         = "dfctl"
=======
	"github.com/aquasecurity/trivy/pkg/digest"
	ftypes "github.com/aquasecurity/trivy/pkg/fanal/types"
	"github.com/aquasecurity/trivy/pkg/licensing"
	"github.com/aquasecurity/trivy/pkg/licensing/expression"
	"github.com/aquasecurity/trivy/pkg/log"
	"github.com/aquasecurity/trivy/pkg/purl"
	"github.com/aquasecurity/trivy/pkg/scanner/utils"
	"github.com/aquasecurity/trivy/pkg/types"
)

const (
	DocumentSPDXIdentifier = "DOCUMENT"
	DocumentNamespace      = "http://aquasecurity.github.io/trivy"
	CreatorOrganization    = "aquasecurity"
	CreatorTool            = "trivy"
	noneField              = "NONE"
>>>>>>> 1be1e2e6
)

const (
	CategoryPackageManager = "PACKAGE-MANAGER"
	RefTypePurl            = "purl"

	PropertySchemaVersion = "SchemaVersion"

	NoAssertion = "NOASSERTION"

	// Image properties
	PropertySize       = "Size"
	PropertyImageID    = "ImageID"
	PropertyRepoDigest = "RepoDigest"
	PropertyDiffID     = "DiffID"
	PropertyRepoTag    = "RepoTag"

	// Package properties
	PropertyPkgID       = "PkgID"
	PropertyLayerDiffID = "LayerDiffID"
	PropertyLayerDigest = "LayerDigest"
	// Package Purpose fields
	PackagePurposeOS          = "OPERATING-SYSTEM"
	PackagePurposeContainer   = "CONTAINER"
	PackagePurposeSource      = "SOURCE"
	PackagePurposeApplication = "APPLICATION"
	PackagePurposeLibrary     = "LIBRARY"

	PackageSupplierNoAssertion  = "NOASSERTION"
	PackageSupplierOrganization = "Organization"

	RelationShipContains  = common.TypeRelationshipContains
	RelationShipDescribe  = common.TypeRelationshipDescribe
	RelationShipDependsOn = common.TypeRelationshipDependsOn

	ElementOperatingSystem = "OperatingSystem"
	ElementApplication     = "Application"
	ElementPackage         = "Package"
	ElementFile            = "File"
)

var (
	SourcePackagePrefix = "built package from"
)

type Marshaler struct {
	format     spdx.Document
	clock      clock.Clock
	newUUID    newUUID
	hasher     Hash
	appVersion string // Trivy version. It needed for `creator` field
}

type Hash func(v interface{}, format hashstructure.Format, opts *hashstructure.HashOptions) (uint64, error)

type newUUID func() uuid.UUID

type marshalOption func(*Marshaler)

func WithClock(clock clock.Clock) marshalOption {
	return func(opts *Marshaler) {
		opts.clock = clock
	}
}

func WithNewUUID(newUUID newUUID) marshalOption {
	return func(opts *Marshaler) {
		opts.newUUID = newUUID
	}
}

func WithHasher(hasher Hash) marshalOption {
	return func(opts *Marshaler) {
		opts.hasher = hasher
	}
}

func NewMarshaler(version string, opts ...marshalOption) *Marshaler {
	m := &Marshaler{
		format:     spdx.Document{},
		clock:      clock.RealClock{},
		newUUID:    uuid.New,
		hasher:     hashstructure.Hash,
		appVersion: version,
	}

	for _, opt := range opts {
		opt(m)
	}

	return m
}

<<<<<<< HEAD
// The function augmentSpdxData updates each package in packages key,
// ensuring the spdx json is valid as per https://tools.spdx.org/app/validate/
// The following keys are being updated
//  1. licenseConcluded (incorrect delimiter and string value throws error)
//  2. licenseDeclared (incorrect delimiter and string value throws error)
//  3. copyrightText (throws a warning if the value is empty)
//  4. downloadLocation (throws a warning if the value is empty)
func augmentSpdxData(p *spdx.Package2_2) {
	p.PackageLicenseConcluded = NoAssertion
	p.PackageLicenseDeclared = NoAssertion
	p.PackageCopyrightText = NoAssertion
	p.PackageDownloadLocation = NoAssertion
}

func (m *Marshaler) Marshal(r types.Report) (*spdx.Document2_2, error) {
	var relationShips []*spdx.Relationship2_2
	packages := make(map[spdx.ElementID]*spdx.Package2_2)
=======
func (m *Marshaler) Marshal(r types.Report) (*spdx.Document, error) {
	var relationShips []*spdx.Relationship
	packages := make(map[spdx.ElementID]*spdx.Package)
	pkgDownloadLocation := getPackageDownloadLocation(r.ArtifactType, r.ArtifactName)
>>>>>>> 1be1e2e6

	// Root package contains OS, OS packages, language-specific packages and so on.
	rootPkg, err := m.rootPackage(r, pkgDownloadLocation)
	if err != nil {
		return nil, xerrors.Errorf("failed to generate a root package: %w", err)
	}
	packages[rootPkg.PackageSPDXIdentifier] = rootPkg
	relationShips = append(relationShips,
		relationShip(DocumentSPDXIdentifier, rootPkg.PackageSPDXIdentifier, RelationShipDescribe),
	)

	for _, result := range r.Results {
		parentPackage, err := m.resultToSpdxPackage(result, r.Metadata.OS, pkgDownloadLocation)
		if err != nil {
			return nil, xerrors.Errorf("failed to parse result: %w", err)
		}
		packages[parentPackage.PackageSPDXIdentifier] = &parentPackage
		relationShips = append(relationShips,
			relationShip(rootPkg.PackageSPDXIdentifier, parentPackage.PackageSPDXIdentifier, RelationShipContains),
		)

		for _, pkg := range result.Packages {
<<<<<<< HEAD
			spdxPackage, err := m.pkgToSpdxPackage(result.Type, result.Class, r.Metadata, pkg, r.ArtifactType)
=======
			spdxPackage, err := m.pkgToSpdxPackage(result.Type, pkgDownloadLocation, result.Class, r.Metadata, pkg)
>>>>>>> 1be1e2e6
			if err != nil {
				return nil, xerrors.Errorf("failed to parse package: %w", err)
			}
			packages[spdxPackage.PackageSPDXIdentifier] = &spdxPackage
			relationShips = append(relationShips,
				relationShip(parentPackage.PackageSPDXIdentifier, spdxPackage.PackageSPDXIdentifier, RelationShipContains),
			)
		}
	}

<<<<<<< HEAD
	if len(relationShips) > 1 {
		// for consistent report generation accross UI and CLI
		// sort relationships except for the first item
		// the first relationship will reference the DOCUMENT (root-package/image)
		// eg: Relationship: SPDXRef-DOCUMENT DESCRIBES SPDXRef-ContainerImage-7eef1cebfe0e056b
		// and is expected to be at start
		from := 1
		sort.Slice(relationShips[from:], func(i, j int) bool {
			r1 := relationShips[i+from]
			r2 := relationShips[j+from]

			s1 := string(r1.RefA.ElementRefID) + r1.Relationship + string(r1.RefB.ElementRefID)
			s2 := string(r2.RefA.ElementRefID) + r2.Relationship + string(r2.RefB.ElementRefID)

			return s1 < s2
		})
	}

	// Augment SPDX data
	for _, val := range packages {
		augmentSpdxData(val)
	}

	return &spdx.Document2_2{
		CreationInfo: &spdx.CreationInfo2_2{
			SPDXVersion:          SPDXVersion,
			DataLicense:          DataLicense,
			SPDXIdentifier:       SPDXIdentifier,
			DocumentName:         r.ArtifactName,
			DocumentNamespace:    getDocumentNamespace(r, m),
			CreatorOrganizations: []string{CreatorOrganization},
			CreatorTools:         []string{CreatorTool},
			Created:              r.DfScanMeta.Created.UTC().Format(time.RFC3339),
=======
	return &spdx.Document{
		SPDXVersion:       spdx.Version,
		DataLicense:       spdx.DataLicense,
		SPDXIdentifier:    DocumentSPDXIdentifier,
		DocumentName:      r.ArtifactName,
		DocumentNamespace: getDocumentNamespace(r, m),
		CreationInfo: &spdx.CreationInfo{
			Creators: []common.Creator{
				{
					Creator:     CreatorOrganization,
					CreatorType: "Organization",
				},
				{
					Creator:     fmt.Sprintf("%s-%s", CreatorTool, m.appVersion),
					CreatorType: "Tool",
				},
			},
			Created: m.clock.Now().UTC().Format(time.RFC3339),
>>>>>>> 1be1e2e6
		},
		Packages:      toPackages(packages),
		Relationships: relationShips,
	}, nil
}

func toPackages(packages map[spdx.ElementID]*spdx.Package) []*spdx.Package {
	ret := maps.Values(packages)
	sort.Slice(ret, func(i, j int) bool {
		if ret[i].PackageName != ret[j].PackageName {
			return ret[i].PackageName < ret[j].PackageName
		}
		return ret[i].PackageSPDXIdentifier < ret[j].PackageSPDXIdentifier
	})
	return ret
}

func (m *Marshaler) resultToSpdxPackage(result types.Result, os *ftypes.OS, pkgDownloadLocation string) (spdx.Package, error) {
	switch result.Class {
	case types.ClassOSPkg:
		osPkg, err := m.osPackage(os, pkgDownloadLocation)
		if err != nil {
			return spdx.Package{}, xerrors.Errorf("failed to parse operating system package: %w", err)
		}
		return osPkg, nil
	case types.ClassLangPkg:
		langPkg, err := m.langPackage(result.Target, result.Type, pkgDownloadLocation)
		if err != nil {
			return spdx.Package{}, xerrors.Errorf("failed to parse application package: %w", err)
		}
		return langPkg, nil
	default:
		// unsupported packages
		return spdx.Package{}, nil
	}
}

func (m *Marshaler) parseFile(filePath string, digest digest.Digest) (spdx.File, error) {
	pkgID, err := calcPkgID(m.hasher, filePath)
	if err != nil {
		return spdx.File{}, xerrors.Errorf("failed to get %s package ID: %w", filePath, err)
	}
	file := spdx.File{
		FileSPDXIdentifier: spdx.ElementID(fmt.Sprintf("File-%s", pkgID)),
		FileName:           filePath,
		Checksums:          digestToSpdxFileChecksum(digest),
	}
	return file, nil
}

func (m *Marshaler) rootPackage(r types.Report, pkgDownloadLocation string) (*spdx.Package, error) {
	var externalReferences []*spdx.PackageExternalReference
	attributionTexts := []string{attributionText(PropertySchemaVersion, strconv.Itoa(r.SchemaVersion))}

	// When the target is a container image, add PURL to the external references of the root package.
	if p, err := purl.NewPackageURL(purl.TypeOCI, r.Metadata, ftypes.Package{}); err != nil {
		return nil, xerrors.Errorf("failed to new package url for oci: %w", err)
	} else if p.Type != "" {
		externalReferences = append(externalReferences, purlExternalReference(p.ToString()))
	}

	if r.Metadata.ImageID != "" {
		attributionTexts = appendAttributionText(attributionTexts, PropertyImageID, r.Metadata.ImageID)
	}
	if r.Metadata.Size != 0 {
		attributionTexts = appendAttributionText(attributionTexts, PropertySize, strconv.FormatInt(r.Metadata.Size, 10))
	}

	for _, d := range r.Metadata.RepoDigests {
		attributionTexts = appendAttributionText(attributionTexts, PropertyRepoDigest, d)
	}

	// sort diffIDs for consistency
	sort.Slice(r.Metadata.DiffIDs, func(i, j int) bool {
		return r.Metadata.DiffIDs[i] < r.Metadata.DiffIDs[j]
	})

	for _, d := range r.Metadata.DiffIDs {
		attributionTexts = appendAttributionText(attributionTexts, PropertyDiffID, d)
	}
	for _, t := range r.Metadata.RepoTags {
		attributionTexts = appendAttributionText(attributionTexts, PropertyRepoTag, t)
	}

	pkgID, err := calcPkgID(m.hasher, fmt.Sprintf("%s-%s", r.ArtifactName, r.ArtifactType))
	if err != nil {
		return nil, xerrors.Errorf("failed to get %s package ID: %w", err)
	}

	pkgPurpose := PackagePurposeSource
	if r.ArtifactType == ftypes.ArtifactContainerImage {
		pkgPurpose = PackagePurposeContainer
	}

	return &spdx.Package{
		PackageName:               r.ArtifactName,
		PackageSPDXIdentifier:     elementID(camelCase(string(r.ArtifactType)), pkgID),
		PackageDownloadLocation:   pkgDownloadLocation,
		PackageAttributionTexts:   attributionTexts,
		PackageExternalReferences: externalReferences,
		PrimaryPackagePurpose:     pkgPurpose,
	}, nil
}

func (m *Marshaler) osPackage(osFound *ftypes.OS, pkgDownloadLocation string) (spdx.Package, error) {
	if osFound == nil {
		return spdx.Package{}, nil
	}

	pkgID, err := calcPkgID(m.hasher, osFound)
	if err != nil {
		return spdx.Package{}, xerrors.Errorf("failed to get os metadata package ID: %w", err)
	}

	return spdx.Package{
		PackageName:             osFound.Family,
		PackageVersion:          osFound.Name,
		PackageSPDXIdentifier:   elementID(ElementOperatingSystem, pkgID),
		PackageDownloadLocation: pkgDownloadLocation,
		PrimaryPackagePurpose:   PackagePurposeOS,
	}, nil
}

func (m *Marshaler) langPackage(target, appType, pkgDownloadLocation string) (spdx.Package, error) {
	pkgID, err := calcPkgID(m.hasher, fmt.Sprintf("%s-%s", target, appType))
	if err != nil {
		return spdx.Package{}, xerrors.Errorf("failed to get %s package ID: %w", target, err)
	}

	return spdx.Package{
		PackageName:             appType,
		PackageSourceInfo:       target, // TODO: Files seems better
		PackageSPDXIdentifier:   elementID(ElementApplication, pkgID),
		PackageDownloadLocation: pkgDownloadLocation,
		PrimaryPackagePurpose:   PackagePurposeApplication,
	}, nil
}

<<<<<<< HEAD
// Create a pkg object that will be common for cli and deepfactor portal
func createDFPkgObject(pkg ftypes.Package, artifactType ftypes.ArtifactType) ftypes.Package {
	pkgObj := ftypes.Package{
		ID:         pkg.ID,
		Arch:       pkg.Arch,
		Name:       pkg.Name,
		Version:    pkg.Version,
		SrcName:    pkg.SrcName,
		SrcVersion: pkg.SrcVersion,
		SrcRelease: pkg.SrcRelease,
		SrcEpoch:   pkg.SrcEpoch,
		Licenses:   pkg.Licenses,
		FilePath:   pkg.FilePath,
		Release:    pkg.Release,
		Ref:        pkg.Ref,
		Epoch:      pkg.Epoch,
		DependsOn:  pkg.DependsOn,
		Maintainer: pkg.Maintainer,
		// BuildInfo: pkg.BuildInfo,
		Modularitylabel: pkg.Modularitylabel,
		Indirect:        pkg.Indirect,
		// Locations:       pkg.Locations,
	}

	if artifactType == ftypes.ArtifactContainerImage {
		pkgObj.Layer = ftypes.Layer{
			Digest:    pkg.Layer.Digest,
			DiffID:    pkg.Layer.DiffID,
			CreatedBy: pkg.Layer.CreatedBy,
		}
	}

	return pkgObj
}

func (m *Marshaler) pkgToSpdxPackage(t string, class types.ResultClass, metadata types.Metadata, pkg ftypes.Package, artifactType ftypes.ArtifactType) (spdx.Package2_2, error) {
	license := getLicense(pkg)
=======
func (m *Marshaler) pkgToSpdxPackage(t, pkgDownloadLocation string, class types.ResultClass, metadata types.Metadata, pkg ftypes.Package) (spdx.Package, error) {
	license := GetLicense(pkg)
>>>>>>> 1be1e2e6

	// Create a pkg object that will be common for cli and deepfactor portal
	dfPkgObj := createDFPkgObject(pkg, artifactType)

	pkgID, err := calcPkgID(m.hasher, dfPkgObj)
	if err != nil {
		return spdx.Package{}, xerrors.Errorf("failed to get %s package ID: %w", pkg.Name, err)
	}

	var pkgSrcInfo string
	if class == types.ClassOSPkg && pkg.SrcName != "" {
		pkgSrcInfo = fmt.Sprintf("%s: %s %s", SourcePackagePrefix, pkg.SrcName, utils.FormatSrcVersion(pkg))
	}

	packageURL, err := purl.NewPackageURL(t, metadata, pkg)
	if err != nil {
		return spdx.Package{}, xerrors.Errorf("failed to parse purl (%s): %w", pkg.Name, err)
	}
	pkgExtRefs := []*spdx.PackageExternalReference{purlExternalReference(packageURL.String())}

	var attrTexts []string
	attrTexts = appendAttributionText(attrTexts, PropertyPkgID, pkg.ID)
	attrTexts = appendAttributionText(attrTexts, PropertyLayerDigest, pkg.Layer.Digest)
	attrTexts = appendAttributionText(attrTexts, PropertyLayerDiffID, pkg.Layer.DiffID)

	files, err := m.pkgFiles(pkg)
	if err != nil {
		return spdx.Package{}, xerrors.Errorf("package file error: %w", err)
	}

	supplier := &spdx.Supplier{Supplier: PackageSupplierNoAssertion}
	if pkg.Maintainer != "" {
		supplier = &spdx.Supplier{
			SupplierType: PackageSupplierOrganization, // Always use "Organization" at the moment as it is difficult to distinguish between "Person" or "Organization".
			Supplier:     pkg.Maintainer,
		}
	}
	return spdx.Package{
		PackageName:             pkg.Name,
		PackageVersion:          utils.FormatVersion(pkg),
		PackageSPDXIdentifier:   elementID(ElementPackage, pkgID),
		PackageDownloadLocation: pkgDownloadLocation,
		PackageSourceInfo:       pkgSrcInfo,

		// The Declared License is what the authors of a project believe govern the package
		PackageLicenseConcluded: license,

		// The Concluded License field is the license the SPDX file creator believes governs the package
		PackageLicenseDeclared: license,

		PackageExternalReferences: pkgExtRefs,
		PackageAttributionTexts:   attrTexts,
		PrimaryPackagePurpose:     PackagePurposeLibrary,
		PackageSupplier:           supplier,
		Files:                     files,
	}, nil
}

func (m *Marshaler) pkgFiles(pkg ftypes.Package) ([]*spdx.File, error) {
	if pkg.FilePath == "" {
		return nil, nil
	}

	file, err := m.parseFile(pkg.FilePath, pkg.Digest)
	if err != nil {
		return nil, xerrors.Errorf("failed to parse file: %w")
	}
	return []*spdx.File{
		&file,
	}, nil
}

func elementID(elementType, pkgID string) spdx.ElementID {
	return spdx.ElementID(fmt.Sprintf("%s-%s", elementType, pkgID))
}

func relationShip(refA, refB spdx.ElementID, operator string) *spdx.Relationship {
	ref := spdx.Relationship{
		RefA:         common.MakeDocElementID("", string(refA)),
		RefB:         common.MakeDocElementID("", string(refB)),
		Relationship: operator,
	}
	return &ref
}

func appendAttributionText(attributionTexts []string, key, value string) []string {
	if value == "" {
		return attributionTexts
	}
	return append(attributionTexts, attributionText(key, value))
}

func attributionText(key, value string) string {
	return fmt.Sprintf("%s: %s", key, value)
}

func purlExternalReference(packageURL string) *spdx.PackageExternalReference {
	return &spdx.PackageExternalReference{
		Category: CategoryPackageManager,
		RefType:  RefTypePurl,
		Locator:  packageURL,
	}
}

func GetLicense(p ftypes.Package) string {
	if len(p.Licenses) == 0 {
		return noneField
	}

	license := strings.Join(lo.Map(p.Licenses, func(license string, index int) string {
		// e.g. GPL-3.0-with-autoconf-exception
		license = strings.ReplaceAll(license, "-with-", " WITH ")
		license = strings.ReplaceAll(license, "-WITH-", " WITH ")

		return fmt.Sprintf("(%s)", license)
	}), " AND ")
	s, err := expression.Normalize(license, licensing.Normalize, expression.NormalizeForSPDX)
	if err != nil {
		// Not fail on the invalid license
		log.Logger.Warnf("Unable to marshal SPDX licenses %q", license)
		return ""
	}
	return s
}

func getDocumentNamespace(r types.Report, m *Marshaler) string {
	return fmt.Sprintf("%s/%s/%s-%s",
		DocumentNamespace,
		string(r.ArtifactType),
<<<<<<< HEAD
		r.ArtifactName,
		r.DfScanMeta.ScanID, // overriden for consistency
=======
		strings.ReplaceAll(strings.ReplaceAll(r.ArtifactName, "https://", ""), "http://", ""), // remove http(s):// prefix when scanning repos
		m.newUUID().String(),
>>>>>>> 1be1e2e6
	)
}

func calcPkgID(h Hash, v interface{}) (string, error) {
	f, err := h(v, hashstructure.FormatV2, &hashstructure.HashOptions{
		ZeroNil:      true,
		SlicesAsSets: true,
	})
	if err != nil {
		return "", xerrors.Errorf("could not build package ID for %+v: %w", v, err)
	}

	return fmt.Sprintf("%x", f), nil
}

func camelCase(inputUnderScoreStr string) (camelCase string) {
	isToUpper := false
	for k, v := range inputUnderScoreStr {
		if k == 0 {
			camelCase = strings.ToUpper(string(inputUnderScoreStr[0]))
		} else {
			if isToUpper {
				camelCase += strings.ToUpper(string(v))
				isToUpper = false
			} else {
				if v == '_' {
					isToUpper = true
				} else {
					camelCase += string(v)
				}
			}
		}
	}
	return
}

func getPackageDownloadLocation(t ftypes.ArtifactType, artifactName string) string {
	location := noneField
	// this field is used for git/mercurial/subversion/bazaar:
	// https://spdx.github.io/spdx-spec/v2.2.2/package-information/#77-package-download-location-field
	if t == ftypes.ArtifactRemoteRepository {
		// Trivy currently only supports git repositories. Format examples:
		// git+https://git.myproject.org/MyProject.git
		// git+http://git.myproject.org/MyProject
		location = fmt.Sprintf("git+%s", artifactName)
	}
	return location
}

func digestToSpdxFileChecksum(d digest.Digest) []common.Checksum {
	if d == "" {
		return nil
	}

	var alg spdx.ChecksumAlgorithm
	switch d.Algorithm() {
	case digest.SHA1:
		alg = spdx.SHA1
	case digest.SHA256:
		alg = spdx.SHA256
	default:
		return nil
	}

	return []spdx.Checksum{
		{
			Algorithm: alg,
			Value:     d.Encoded(),
		},
	}
}<|MERGE_RESOLUTION|>--- conflicted
+++ resolved
@@ -16,8 +16,11 @@
 	"golang.org/x/xerrors"
 	"k8s.io/utils/clock"
 
-<<<<<<< HEAD
+	"github.com/deepfactor-io/trivy/pkg/digest"
 	ftypes "github.com/deepfactor-io/trivy/pkg/fanal/types"
+	"github.com/deepfactor-io/trivy/pkg/licensing"
+	"github.com/deepfactor-io/trivy/pkg/licensing/expression"
+	"github.com/deepfactor-io/trivy/pkg/log"
 	"github.com/deepfactor-io/trivy/pkg/purl"
 	"github.com/deepfactor-io/trivy/pkg/scanner/utils"
 	"github.com/deepfactor-io/trivy/pkg/types"
@@ -30,24 +33,11 @@
 	DocumentNamespace   = "https://deepfactor.io"
 	CreatorOrganization = "Deepfactor"
 	CreatorTool         = "dfctl"
-=======
-	"github.com/aquasecurity/trivy/pkg/digest"
-	ftypes "github.com/aquasecurity/trivy/pkg/fanal/types"
-	"github.com/aquasecurity/trivy/pkg/licensing"
-	"github.com/aquasecurity/trivy/pkg/licensing/expression"
-	"github.com/aquasecurity/trivy/pkg/log"
-	"github.com/aquasecurity/trivy/pkg/purl"
-	"github.com/aquasecurity/trivy/pkg/scanner/utils"
-	"github.com/aquasecurity/trivy/pkg/types"
 )
 
 const (
 	DocumentSPDXIdentifier = "DOCUMENT"
-	DocumentNamespace      = "http://aquasecurity.github.io/trivy"
-	CreatorOrganization    = "aquasecurity"
-	CreatorTool            = "trivy"
 	noneField              = "NONE"
->>>>>>> 1be1e2e6
 )
 
 const (
@@ -141,7 +131,6 @@
 	return m
 }
 
-<<<<<<< HEAD
 // The function augmentSpdxData updates each package in packages key,
 // ensuring the spdx json is valid as per https://tools.spdx.org/app/validate/
 // The following keys are being updated
@@ -149,22 +138,17 @@
 //  2. licenseDeclared (incorrect delimiter and string value throws error)
 //  3. copyrightText (throws a warning if the value is empty)
 //  4. downloadLocation (throws a warning if the value is empty)
-func augmentSpdxData(p *spdx.Package2_2) {
+func augmentSpdxData(p *spdx.Package) {
 	p.PackageLicenseConcluded = NoAssertion
 	p.PackageLicenseDeclared = NoAssertion
 	p.PackageCopyrightText = NoAssertion
 	p.PackageDownloadLocation = NoAssertion
 }
 
-func (m *Marshaler) Marshal(r types.Report) (*spdx.Document2_2, error) {
-	var relationShips []*spdx.Relationship2_2
-	packages := make(map[spdx.ElementID]*spdx.Package2_2)
-=======
 func (m *Marshaler) Marshal(r types.Report) (*spdx.Document, error) {
 	var relationShips []*spdx.Relationship
 	packages := make(map[spdx.ElementID]*spdx.Package)
 	pkgDownloadLocation := getPackageDownloadLocation(r.ArtifactType, r.ArtifactName)
->>>>>>> 1be1e2e6
 
 	// Root package contains OS, OS packages, language-specific packages and so on.
 	rootPkg, err := m.rootPackage(r, pkgDownloadLocation)
@@ -187,11 +171,7 @@
 		)
 
 		for _, pkg := range result.Packages {
-<<<<<<< HEAD
-			spdxPackage, err := m.pkgToSpdxPackage(result.Type, result.Class, r.Metadata, pkg, r.ArtifactType)
-=======
-			spdxPackage, err := m.pkgToSpdxPackage(result.Type, pkgDownloadLocation, result.Class, r.Metadata, pkg)
->>>>>>> 1be1e2e6
+			spdxPackage, err := m.pkgToSpdxPackage(result.Type, pkgDownloadLocation, result.Class, r.Metadata, pkg, r.ArtifactType)
 			if err != nil {
 				return nil, xerrors.Errorf("failed to parse package: %w", err)
 			}
@@ -202,7 +182,6 @@
 		}
 	}
 
-<<<<<<< HEAD
 	if len(relationShips) > 1 {
 		// for consistent report generation accross UI and CLI
 		// sort relationships except for the first item
@@ -226,17 +205,6 @@
 		augmentSpdxData(val)
 	}
 
-	return &spdx.Document2_2{
-		CreationInfo: &spdx.CreationInfo2_2{
-			SPDXVersion:          SPDXVersion,
-			DataLicense:          DataLicense,
-			SPDXIdentifier:       SPDXIdentifier,
-			DocumentName:         r.ArtifactName,
-			DocumentNamespace:    getDocumentNamespace(r, m),
-			CreatorOrganizations: []string{CreatorOrganization},
-			CreatorTools:         []string{CreatorTool},
-			Created:              r.DfScanMeta.Created.UTC().Format(time.RFC3339),
-=======
 	return &spdx.Document{
 		SPDXVersion:       spdx.Version,
 		DataLicense:       spdx.DataLicense,
@@ -254,8 +222,7 @@
 					CreatorType: "Tool",
 				},
 			},
-			Created: m.clock.Now().UTC().Format(time.RFC3339),
->>>>>>> 1be1e2e6
+			Created: r.DfScanMeta.Created.UTC().Format(time.RFC3339),
 		},
 		Packages:      toPackages(packages),
 		Relationships: relationShips,
@@ -394,7 +361,6 @@
 	}, nil
 }
 
-<<<<<<< HEAD
 // Create a pkg object that will be common for cli and deepfactor portal
 func createDFPkgObject(pkg ftypes.Package, artifactType ftypes.ArtifactType) ftypes.Package {
 	pkgObj := ftypes.Package{
@@ -430,12 +396,8 @@
 	return pkgObj
 }
 
-func (m *Marshaler) pkgToSpdxPackage(t string, class types.ResultClass, metadata types.Metadata, pkg ftypes.Package, artifactType ftypes.ArtifactType) (spdx.Package2_2, error) {
-	license := getLicense(pkg)
-=======
-func (m *Marshaler) pkgToSpdxPackage(t, pkgDownloadLocation string, class types.ResultClass, metadata types.Metadata, pkg ftypes.Package) (spdx.Package, error) {
+func (m *Marshaler) pkgToSpdxPackage(t, pkgDownloadLocation string, class types.ResultClass, metadata types.Metadata, pkg ftypes.Package, artifactType ftypes.ArtifactType) (spdx.Package, error) {
 	license := GetLicense(pkg)
->>>>>>> 1be1e2e6
 
 	// Create a pkg object that will be common for cli and deepfactor portal
 	dfPkgObj := createDFPkgObject(pkg, artifactType)
@@ -565,13 +527,8 @@
 	return fmt.Sprintf("%s/%s/%s-%s",
 		DocumentNamespace,
 		string(r.ArtifactType),
-<<<<<<< HEAD
-		r.ArtifactName,
+		strings.ReplaceAll(strings.ReplaceAll(r.ArtifactName, "https://", ""), "http://", ""), // remove http(s):// prefix when scanning repos
 		r.DfScanMeta.ScanID, // overriden for consistency
-=======
-		strings.ReplaceAll(strings.ReplaceAll(r.ArtifactName, "https://", ""), "http://", ""), // remove http(s):// prefix when scanning repos
-		m.newUUID().String(),
->>>>>>> 1be1e2e6
 	)
 }
 
