package local

import (
	"context"
	"errors"
	"fmt"
	"sort"
	"strings"

	"github.com/google/wire"
	"github.com/samber/lo"
	"golang.org/x/exp/slices"
	"golang.org/x/xerrors"

	dbTypes "github.com/aquasecurity/trivy-db/pkg/types"
<<<<<<< HEAD
	"github.com/deepfactor-io/trivy/pkg/detector/library"
	ospkgDetector "github.com/deepfactor-io/trivy/pkg/detector/ospkg"
	"github.com/deepfactor-io/trivy/pkg/fanal/analyzer"
	_ "github.com/deepfactor-io/trivy/pkg/fanal/analyzer/all"
	"github.com/deepfactor-io/trivy/pkg/fanal/applier"
	_ "github.com/deepfactor-io/trivy/pkg/fanal/handler/all"
	ftypes "github.com/deepfactor-io/trivy/pkg/fanal/types"
	"github.com/deepfactor-io/trivy/pkg/licensing"
	"github.com/deepfactor-io/trivy/pkg/log"
	"github.com/deepfactor-io/trivy/pkg/scanner/post"
	"github.com/deepfactor-io/trivy/pkg/types"
	"github.com/deepfactor-io/trivy/pkg/utils"
	"github.com/deepfactor-io/trivy/pkg/vulnerability"
)
=======
	"github.com/aquasecurity/trivy/pkg/fanal/analyzer"
	"github.com/aquasecurity/trivy/pkg/fanal/applier"
	ftypes "github.com/aquasecurity/trivy/pkg/fanal/types"
	"github.com/aquasecurity/trivy/pkg/licensing"
	"github.com/aquasecurity/trivy/pkg/log"
	"github.com/aquasecurity/trivy/pkg/scanner/langpkg"
	"github.com/aquasecurity/trivy/pkg/scanner/ospkg"
	"github.com/aquasecurity/trivy/pkg/scanner/post"
	"github.com/aquasecurity/trivy/pkg/types"
	"github.com/aquasecurity/trivy/pkg/vulnerability"
>>>>>>> ba825b2a

	_ "github.com/aquasecurity/trivy/pkg/fanal/analyzer/all"
	_ "github.com/aquasecurity/trivy/pkg/fanal/handler/all"
)

// SuperSet binds dependencies for Local scan
var SuperSet = wire.NewSet(
	vulnerability.SuperSet,
	applier.NewApplier,
	ospkg.NewScanner,
	langpkg.NewScanner,
	NewScanner,
)

// Scanner implements the OspkgDetector and LibraryDetector
type Scanner struct {
	applier        applier.Applier
	osPkgScanner   ospkg.Scanner
	langPkgScanner langpkg.Scanner
	vulnClient     vulnerability.Client
}

// NewScanner is the factory method for Scanner
func NewScanner(a applier.Applier, osPkgScanner ospkg.Scanner, langPkgScanner langpkg.Scanner,
	vulnClient vulnerability.Client) Scanner {
	return Scanner{
		applier:        a,
		osPkgScanner:   osPkgScanner,
		langPkgScanner: langPkgScanner,
		vulnClient:     vulnClient,
	}
}

// Scan scans the artifact and return results.
func (s Scanner) Scan(ctx context.Context, targetName, artifactKey string, blobKeys []string, options types.ScanOptions) (
	types.Results, ftypes.OS, error) {
	detail, err := s.applier.ApplyLayers(artifactKey, blobKeys)
	switch {
	case errors.Is(err, analyzer.ErrUnknownOS):
		log.Logger.Debug("OS is not detected.")

		// Packages may contain OS-independent binary information even though OS is not detected.
		if len(detail.Packages) != 0 {
			detail.OS = ftypes.OS{Family: "none"}
		}

		// If OS is not detected and repositories are detected, we'll try to use repositories as OS.
		if detail.Repository != nil {
			log.Logger.Debugf("Package repository: %s %s", detail.Repository.Family, detail.Repository.Release)
			log.Logger.Debugf("Assuming OS is %s %s.", detail.Repository.Family, detail.Repository.Release)
			detail.OS = ftypes.OS{
				Family: detail.Repository.Family,
				Name:   detail.Repository.Release,
			}
		}
	case errors.Is(err, analyzer.ErrNoPkgsDetected):
		log.Logger.Warn("No OS package is detected. Make sure you haven't deleted any files that contain information about the installed packages.")
		log.Logger.Warn(`e.g. files under "/lib/apk/db/", "/var/lib/dpkg/" and "/var/lib/rpm"`)
	case err != nil:
		return nil, ftypes.OS{}, xerrors.Errorf("failed to apply layers: %w", err)
	}

	target := types.ScanTarget{
		Name:              targetName,
		OS:                detail.OS,
		Repository:        detail.Repository,
		Packages:          mergePkgs(detail.Packages, detail.ImageConfig.Packages, options),
		Applications:      detail.Applications,
		Misconfigurations: mergeMisconfigurations(targetName, detail),
		Secrets:           mergeSecrets(targetName, detail),
		Licenses:          detail.Licenses,
		CustomResources:   detail.CustomResources,
	}

	return s.ScanTarget(ctx, target, options)
}

func (s Scanner) ScanTarget(ctx context.Context, target types.ScanTarget, options types.ScanOptions) (types.Results, ftypes.OS, error) {
	var eosl bool
	var results, pkgResults types.Results
	var err error

	// By default, we need to remove dev dependencies from the result
	// IncludeDevDeps option allows you not to remove them
	excludeDevDeps(target.Applications, options.IncludeDevDeps)

	// By default, we need to remove dev dependencies from the result
	// IncludeDevDeps option allows you not to remove them
	excludeDevDeps(artifactDetail.Applications, options.IncludeDevDeps)

	// Fill OS packages and language-specific packages
	if options.ListAllPackages {
		if res := s.osPkgScanner.Packages(target, options); len(res.Packages) != 0 {
			pkgResults = append(pkgResults, res)
		}
<<<<<<< HEAD
		pkgResults = append(pkgResults, s.langPkgsToResult(artifactDetail, options)...)
=======
		pkgResults = append(pkgResults, s.langPkgScanner.Packages(target, options)...)
>>>>>>> ba825b2a
	}

	// Scan packages for vulnerabilities
	if options.Scanners.Enabled(types.VulnerabilityScanner) {
		var vulnResults types.Results
		vulnResults, eosl, err = s.scanVulnerabilities(target, options)
		if err != nil {
			return nil, ftypes.OS{}, xerrors.Errorf("failed to detect vulnerabilities: %w", err)
		}
		target.OS.Eosl = eosl

		// Merge package results into vulnerability results
		mergedResults := s.fillPkgsInVulns(pkgResults, vulnResults)

		results = append(results, mergedResults...)
	} else {
		// If vulnerability scanning is not enabled, it just adds package results.
		results = append(results, pkgResults...)
	}

	// Store misconfigurations
	results = append(results, s.misconfsToResults(target.Misconfigurations, options)...)

	// Store secrets
	results = append(results, s.secretsToResults(target.Secrets, options)...)

	// Scan licenses
	results = append(results, s.scanLicenses(target, options)...)

	// For WASM plugins and custom analyzers
	if len(target.CustomResources) != 0 {
		results = append(results, types.Result{
			Class:           types.ClassCustom,
			CustomResources: target.CustomResources,
		})
	}

	for i := range results {
		// Fill vulnerability details
		s.vulnClient.FillInfo(results[i].Vulnerabilities)
	}

	// Post scanning
	results, err = post.Scan(ctx, results)
	if err != nil {
		return nil, ftypes.OS{}, xerrors.Errorf("post scan error: %w", err)
	}

	return results, target.OS, nil
}

<<<<<<< HEAD
func (s Scanner) osPkgsToResult(target string, detail ftypes.ArtifactDetail, options types.ScanOptions) *types.Result {
	if len(detail.Packages) == 0 || !detail.OS.Detected() {
		return nil
	}

	pkgs := detail.Packages
	if options.ScanRemovedPackages {
		pkgs = mergePkgs(pkgs, detail.ImageConfig.Packages)
	}
	sort.Sort(pkgs)
	return &types.Result{
		Target:   fmt.Sprintf("%s (%s %s)", target, detail.OS.Family, detail.OS.Name),
		Class:    types.ClassOSPkg,
		Type:     detail.OS.Family,
		Packages: pkgs,
	}
}

func (s Scanner) langPkgsToResult(detail ftypes.ArtifactDetail, options types.ScanOptions) types.Results {
	var results types.Results

	// Map to store nodejs lock file packages
	nodeLockFilePackages := map[string]ftypes.Package{}
	reqPHPPackages := make(map[string]struct{})
	reqDevPHPPackages := make(map[string]struct{})

	for _, app := range detail.Applications {
		if len(app.Libraries) == 0 {
			continue
		}
		target := app.FilePath
		if t, ok := pkgTargets[app.Type]; ok && target == "" {
			// When the file path is empty, we will overwrite it with the pre-defined value.
			target = t
		}

		// Get parents map for current target
		parents := ftypes.Packages(app.Libraries).ParentDeps()

		// Get app directory info for node
		nodeAppDirInfo := utils.NodeAppDirInfo(target)

		for i, pkg := range app.Libraries {

			// Add root dependencies info
			if pkg.Indirect && len(parents) != 0 {
				pkg.RootDependencies = utils.FindAncestor(pkg.ID, parents, map[string]struct{}{})
				app.Libraries[i] = pkg
			}

			// Append nodejs lock file packages
			if nodeAppDirInfo.IsNodeLockFile && nodeAppDirInfo.IsFileinAppDir {
				nodeLockFilePackages[nodeAppDirInfo.GetPackageKey(pkg)] = pkg
			}

			if app.Type == string(ftypes.ComposerJSON) {
				if pkg.Dev {
					reqDevPHPPackages[pkg.Name] = struct{}{}
				} else {
					reqPHPPackages[pkg.Name] = struct{}{}
				}
			}

		}

		results = append(results, types.Result{
			Target:   target,
			Class:    types.ClassLangPkg,
			Type:     app.Type,
			Packages: app.Libraries,
		})
	}

	if options.ArtifactType == ftypes.ArtifactContainerImage {
		results = utils.DedupePackages(utils.DedupeFilter{
			NodeLockFilePackages: nodeLockFilePackages,
			ReqDevPHPPackages:    reqDevPHPPackages,
			ReqPHPPackages:       reqPHPPackages,
		}, results)
	}

	return results
}

func (s Scanner) scanVulnerabilities(target string, detail ftypes.ArtifactDetail, options types.ScanOptions) (
=======
func (s Scanner) scanVulnerabilities(target types.ScanTarget, options types.ScanOptions) (
>>>>>>> ba825b2a
	types.Results, bool, error) {
	var eosl bool
	var results types.Results

	if slices.Contains(options.VulnType, types.VulnTypeOS) {
		vuln, detectedEOSL, err := s.osPkgScanner.Scan(target, options)
		if err != nil {
			return nil, false, xerrors.Errorf("unable to scan OS packages: %w", err)
		} else if vuln.Target != "" {
			results = append(results, vuln)
		}
		eosl = detectedEOSL
	}

	if slices.Contains(options.VulnType, types.VulnTypeLibrary) {
		vulns, err := s.langPkgScanner.Scan(target, options)
		if err != nil {
			return nil, false, xerrors.Errorf("failed to scan application libraries: %w", err)
		}
		results = append(results, vulns...)
	}

	return results, eosl, nil
}

func (s Scanner) fillPkgsInVulns(pkgResults, vulnResults types.Results) types.Results {
	var results types.Results
	if len(pkgResults) == 0 { // '--list-all-pkgs' == false or packages not found
		return vulnResults
	}
	for _, result := range pkgResults {
		if r, found := lo.Find(vulnResults, func(r types.Result) bool {
			return r.Class == result.Class && r.Target == result.Target && r.Type == result.Type
		}); found {
			r.Packages = result.Packages
			results = append(results, r)
		} else { // when package result has no vulnerabilities we still need to add it to result(for 'list-all-pkgs')
			results = append(results, result)
		}
	}
	return results
}

func (s Scanner) misconfsToResults(misconfs []ftypes.Misconfiguration, options types.ScanOptions) types.Results {
	if !ShouldScanMisconfigOrRbac(options.Scanners) &&
		!options.ImageConfigScanners.Enabled(types.MisconfigScanner) {
		return nil
	}

	return s.MisconfsToResults(misconfs)
}

// MisconfsToResults is exported for trivy-plugin-aqua purposes only
func (s Scanner) MisconfsToResults(misconfs []ftypes.Misconfiguration) types.Results {
	log.Logger.Infof("Detected config files: %d", len(misconfs))
	var results types.Results
	for _, misconf := range misconfs {
		log.Logger.Debugf("Scanned config file: %s", misconf.FilePath)

		var detected []types.DetectedMisconfiguration

		for _, f := range misconf.Failures {
			detected = append(detected, toDetectedMisconfiguration(f, dbTypes.SeverityCritical, types.StatusFailure, misconf.Layer))
		}
		for _, w := range misconf.Warnings {
			detected = append(detected, toDetectedMisconfiguration(w, dbTypes.SeverityMedium, types.StatusFailure, misconf.Layer))
		}
		for _, w := range misconf.Successes {
			detected = append(detected, toDetectedMisconfiguration(w, dbTypes.SeverityUnknown, types.StatusPassed, misconf.Layer))
		}
		for _, w := range misconf.Exceptions {
			detected = append(detected, toDetectedMisconfiguration(w, dbTypes.SeverityUnknown, types.StatusException, misconf.Layer))
		}

		results = append(results, types.Result{
			Target:            misconf.FilePath,
			Class:             types.ClassConfig,
			Type:              misconf.FileType,
			Misconfigurations: detected,
		})
	}

	sort.Slice(results, func(i, j int) bool {
		return results[i].Target < results[j].Target
	})

	return results
}

func (s Scanner) secretsToResults(secrets []ftypes.Secret, options types.ScanOptions) types.Results {
	if !options.Scanners.Enabled(types.SecretScanner) {
		return nil
	}

	var results types.Results
	for _, secret := range secrets {
		log.Logger.Debugf("Secret file: %s", secret.FilePath)

		results = append(results, types.Result{
			Target:  secret.FilePath,
			Class:   types.ClassSecret,
			Secrets: secret.Findings,
		})
	}
	return results
}

func (s Scanner) scanLicenses(target types.ScanTarget, options types.ScanOptions) types.Results {
	if !options.Scanners.Enabled(types.LicenseScanner) {
		return nil
	}

	var results types.Results
	scanner := licensing.NewScanner(options.LicenseCategories)

	// License - OS packages
	var osPkgLicenses []types.DetectedLicense
	for _, pkg := range target.Packages {
		for _, license := range pkg.Licenses {
			category, severity := scanner.Scan(license)
			osPkgLicenses = append(osPkgLicenses, types.DetectedLicense{
				Severity:   severity,
				Category:   category,
				PkgName:    pkg.Name,
				Name:       license,
				Confidence: 1.0,
			})
		}

	}
	results = append(results, types.Result{
		Target:   "OS Packages",
		Class:    types.ClassLicense,
		Licenses: osPkgLicenses,
	})

	// License - language-specific packages
	for _, app := range target.Applications {
		var langLicenses []types.DetectedLicense
		for _, lib := range app.Libraries {
			for _, license := range lib.Licenses {
				category, severity := scanner.Scan(license)
				langLicenses = append(langLicenses, types.DetectedLicense{
					Severity:   severity,
					Category:   category,
					PkgName:    lib.Name,
					Name:       license,
					Confidence: 1.0,
				})
			}
		}

		targetName := app.FilePath
		if t, ok := langpkg.PkgTargets[app.Type]; ok && targetName == "" {
			// When the file path is empty, we will overwrite it with the pre-defined value.
			targetName = t
		}
		results = append(results, types.Result{
			Target:   targetName,
			Class:    types.ClassLicense,
			Licenses: langLicenses,
		})
	}

	// License - file header or license file
	var fileLicenses []types.DetectedLicense
	for _, license := range target.Licenses {
		for _, finding := range license.Findings {
			category, severity := scanner.Scan(finding.Name)
			fileLicenses = append(fileLicenses, types.DetectedLicense{
				Severity:   severity,
				Category:   category,
				FilePath:   license.FilePath,
				Name:       finding.Name,
				Confidence: finding.Confidence,
				Link:       finding.Link,
			})

		}
	}
	results = append(results, types.Result{
		Target:   "Loose File License(s)",
		Class:    types.ClassLicenseFile,
		Licenses: fileLicenses,
	})

	return results
}

func toDetectedMisconfiguration(res ftypes.MisconfResult, defaultSeverity dbTypes.Severity,
	status types.MisconfStatus, layer ftypes.Layer) types.DetectedMisconfiguration {

	severity := defaultSeverity
	sev, err := dbTypes.NewSeverity(res.Severity)
	if err != nil {
		log.Logger.Warnf("severity must be %s, but %s", dbTypes.SeverityNames, res.Severity)
	} else {
		severity = sev
	}

	msg := strings.TrimSpace(res.Message)
	if msg == "" {
		msg = "No issues found"
	}

	var primaryURL string

	// empty namespace implies a go rule from defsec, "builtin" refers to a built-in rego rule
	// this ensures we don't generate bad links for custom policies
	if res.Namespace == "" || strings.HasPrefix(res.Namespace, "builtin.") {
		primaryURL = fmt.Sprintf("https://avd.aquasec.com/misconfig/%s", strings.ToLower(res.ID))
		res.References = append(res.References, primaryURL)
	}

	if primaryURL == "" && len(res.References) > 0 {
		primaryURL = res.References[0]
	}

	return types.DetectedMisconfiguration{
		ID:          res.ID,
		AVDID:       res.AVDID,
		Type:        res.Type,
		Title:       res.Title,
		Description: res.Description,
		Message:     msg,
		Resolution:  res.RecommendedActions,
		Namespace:   res.Namespace,
		Query:       res.Query,
		Severity:    severity.String(),
		PrimaryURL:  primaryURL,
		References:  res.References,
		Status:      status,
		Layer:       layer,
		Traces:      res.Traces,
		CauseMetadata: ftypes.CauseMetadata{
			Resource:    res.Resource,
			Provider:    res.Provider,
			Service:     res.Service,
			StartLine:   res.StartLine,
			EndLine:     res.EndLine,
			Code:        res.Code,
			Occurrences: res.Occurrences,
		},
	}
}

func ShouldScanMisconfigOrRbac(scanners types.Scanners) bool {
	return scanners.AnyEnabled(types.MisconfigScanner, types.RBACScanner)
}

// excludeDevDeps removes development dependencies from the list of applications
func excludeDevDeps(apps []ftypes.Application, include bool) {
	if include {
		return
	}
	for i := range apps {
		apps[i].Libraries = lo.Filter(apps[i].Libraries, func(lib ftypes.Package, index int) bool {
			return !lib.Dev
		})
	}
}

func mergePkgs(pkgs, pkgsFromCommands []ftypes.Package, options types.ScanOptions) []ftypes.Package {
	if !options.ScanRemovedPackages || len(pkgsFromCommands) == 0 {
		return pkgs
	}

	// pkg has priority over pkgsFromCommands
	uniqPkgs := make(map[string]struct{})
	for _, pkg := range pkgs {
		uniqPkgs[pkg.Name] = struct{}{}
	}
	for _, pkg := range pkgsFromCommands {
		if _, ok := uniqPkgs[pkg.Name]; ok {
			continue
		}
		pkgs = append(pkgs, pkg)
	}
	return pkgs
}

<<<<<<< HEAD
func ShouldScanMisconfigOrRbac(scanners types.Scanners) bool {
	return scanners.AnyEnabled(types.MisconfigScanner, types.RBACScanner)
}

// excludeDevDeps removes development dependencies from the list of applications
func excludeDevDeps(apps []ftypes.Application, include bool) {
	if include {
		return
	}
	for i := range apps {
		// Not filtering ftypes.ComposerInstalled, ftypes.ComposerJSON cos the isDev info is necessary for finding
		// direct/indirect attributes accurately. We anyway don't highlight these deps as dev/non dev in UI
		// since static scanner controls thats behaviour
		apps[i].Libraries = lo.Filter(apps[i].Libraries, func(lib ftypes.Package, index int) bool {
			return !lib.Dev || (lib.Dev && lo.IndexOf([]string{ftypes.ComposerInstalled, ftypes.ComposerJSON}, apps[i].Type) != -1)
		})
	}
=======
// mergeMisconfigurations merges misconfigurations on container image config
func mergeMisconfigurations(targetName string, detail ftypes.ArtifactDetail) []ftypes.Misconfiguration {
	if detail.ImageConfig.Misconfiguration == nil {
		return detail.Misconfigurations
	}

	// Append misconfigurations on container image config
	misconf := detail.ImageConfig.Misconfiguration
	misconf.FilePath = targetName // Set the target name to the file path as container image config is not a real file.
	return append(detail.Misconfigurations, *misconf)
}

// mergeSecrets merges secrets on container image config.
func mergeSecrets(targetName string, detail ftypes.ArtifactDetail) []ftypes.Secret {
	if detail.ImageConfig.Secret == nil {
		return detail.Secrets
	}

	// Append secrets on container image config
	secret := detail.ImageConfig.Secret
	secret.FilePath = targetName // Set the target name to the file path as container image config is not a real file.
	return append(detail.Secrets, *secret)
>>>>>>> ba825b2a
}<|MERGE_RESOLUTION|>--- conflicted
+++ resolved
@@ -13,36 +13,19 @@
 	"golang.org/x/xerrors"
 
 	dbTypes "github.com/aquasecurity/trivy-db/pkg/types"
-<<<<<<< HEAD
-	"github.com/deepfactor-io/trivy/pkg/detector/library"
-	ospkgDetector "github.com/deepfactor-io/trivy/pkg/detector/ospkg"
 	"github.com/deepfactor-io/trivy/pkg/fanal/analyzer"
-	_ "github.com/deepfactor-io/trivy/pkg/fanal/analyzer/all"
 	"github.com/deepfactor-io/trivy/pkg/fanal/applier"
-	_ "github.com/deepfactor-io/trivy/pkg/fanal/handler/all"
 	ftypes "github.com/deepfactor-io/trivy/pkg/fanal/types"
 	"github.com/deepfactor-io/trivy/pkg/licensing"
 	"github.com/deepfactor-io/trivy/pkg/log"
+	"github.com/deepfactor-io/trivy/pkg/scanner/langpkg"
+	"github.com/deepfactor-io/trivy/pkg/scanner/ospkg"
 	"github.com/deepfactor-io/trivy/pkg/scanner/post"
 	"github.com/deepfactor-io/trivy/pkg/types"
-	"github.com/deepfactor-io/trivy/pkg/utils"
 	"github.com/deepfactor-io/trivy/pkg/vulnerability"
-)
-=======
-	"github.com/aquasecurity/trivy/pkg/fanal/analyzer"
-	"github.com/aquasecurity/trivy/pkg/fanal/applier"
-	ftypes "github.com/aquasecurity/trivy/pkg/fanal/types"
-	"github.com/aquasecurity/trivy/pkg/licensing"
-	"github.com/aquasecurity/trivy/pkg/log"
-	"github.com/aquasecurity/trivy/pkg/scanner/langpkg"
-	"github.com/aquasecurity/trivy/pkg/scanner/ospkg"
-	"github.com/aquasecurity/trivy/pkg/scanner/post"
-	"github.com/aquasecurity/trivy/pkg/types"
-	"github.com/aquasecurity/trivy/pkg/vulnerability"
->>>>>>> ba825b2a
-
-	_ "github.com/aquasecurity/trivy/pkg/fanal/analyzer/all"
-	_ "github.com/aquasecurity/trivy/pkg/fanal/handler/all"
+
+	_ "github.com/deepfactor-io/trivy/pkg/fanal/analyzer/all"
+	_ "github.com/deepfactor-io/trivy/pkg/fanal/handler/all"
 )
 
 // SuperSet binds dependencies for Local scan
@@ -126,20 +109,12 @@
 	// IncludeDevDeps option allows you not to remove them
 	excludeDevDeps(target.Applications, options.IncludeDevDeps)
 
-	// By default, we need to remove dev dependencies from the result
-	// IncludeDevDeps option allows you not to remove them
-	excludeDevDeps(artifactDetail.Applications, options.IncludeDevDeps)
-
 	// Fill OS packages and language-specific packages
 	if options.ListAllPackages {
 		if res := s.osPkgScanner.Packages(target, options); len(res.Packages) != 0 {
 			pkgResults = append(pkgResults, res)
 		}
-<<<<<<< HEAD
-		pkgResults = append(pkgResults, s.langPkgsToResult(artifactDetail, options)...)
-=======
 		pkgResults = append(pkgResults, s.langPkgScanner.Packages(target, options)...)
->>>>>>> ba825b2a
 	}
 
 	// Scan packages for vulnerabilities
@@ -191,95 +166,7 @@
 	return results, target.OS, nil
 }
 
-<<<<<<< HEAD
-func (s Scanner) osPkgsToResult(target string, detail ftypes.ArtifactDetail, options types.ScanOptions) *types.Result {
-	if len(detail.Packages) == 0 || !detail.OS.Detected() {
-		return nil
-	}
-
-	pkgs := detail.Packages
-	if options.ScanRemovedPackages {
-		pkgs = mergePkgs(pkgs, detail.ImageConfig.Packages)
-	}
-	sort.Sort(pkgs)
-	return &types.Result{
-		Target:   fmt.Sprintf("%s (%s %s)", target, detail.OS.Family, detail.OS.Name),
-		Class:    types.ClassOSPkg,
-		Type:     detail.OS.Family,
-		Packages: pkgs,
-	}
-}
-
-func (s Scanner) langPkgsToResult(detail ftypes.ArtifactDetail, options types.ScanOptions) types.Results {
-	var results types.Results
-
-	// Map to store nodejs lock file packages
-	nodeLockFilePackages := map[string]ftypes.Package{}
-	reqPHPPackages := make(map[string]struct{})
-	reqDevPHPPackages := make(map[string]struct{})
-
-	for _, app := range detail.Applications {
-		if len(app.Libraries) == 0 {
-			continue
-		}
-		target := app.FilePath
-		if t, ok := pkgTargets[app.Type]; ok && target == "" {
-			// When the file path is empty, we will overwrite it with the pre-defined value.
-			target = t
-		}
-
-		// Get parents map for current target
-		parents := ftypes.Packages(app.Libraries).ParentDeps()
-
-		// Get app directory info for node
-		nodeAppDirInfo := utils.NodeAppDirInfo(target)
-
-		for i, pkg := range app.Libraries {
-
-			// Add root dependencies info
-			if pkg.Indirect && len(parents) != 0 {
-				pkg.RootDependencies = utils.FindAncestor(pkg.ID, parents, map[string]struct{}{})
-				app.Libraries[i] = pkg
-			}
-
-			// Append nodejs lock file packages
-			if nodeAppDirInfo.IsNodeLockFile && nodeAppDirInfo.IsFileinAppDir {
-				nodeLockFilePackages[nodeAppDirInfo.GetPackageKey(pkg)] = pkg
-			}
-
-			if app.Type == string(ftypes.ComposerJSON) {
-				if pkg.Dev {
-					reqDevPHPPackages[pkg.Name] = struct{}{}
-				} else {
-					reqPHPPackages[pkg.Name] = struct{}{}
-				}
-			}
-
-		}
-
-		results = append(results, types.Result{
-			Target:   target,
-			Class:    types.ClassLangPkg,
-			Type:     app.Type,
-			Packages: app.Libraries,
-		})
-	}
-
-	if options.ArtifactType == ftypes.ArtifactContainerImage {
-		results = utils.DedupePackages(utils.DedupeFilter{
-			NodeLockFilePackages: nodeLockFilePackages,
-			ReqDevPHPPackages:    reqDevPHPPackages,
-			ReqPHPPackages:       reqPHPPackages,
-		}, results)
-	}
-
-	return results
-}
-
-func (s Scanner) scanVulnerabilities(target string, detail ftypes.ArtifactDetail, options types.ScanOptions) (
-=======
 func (s Scanner) scanVulnerabilities(target types.ScanTarget, options types.ScanOptions) (
->>>>>>> ba825b2a
 	types.Results, bool, error) {
 	var eosl bool
 	var results types.Results
@@ -530,18 +417,6 @@
 	return scanners.AnyEnabled(types.MisconfigScanner, types.RBACScanner)
 }
 
-// excludeDevDeps removes development dependencies from the list of applications
-func excludeDevDeps(apps []ftypes.Application, include bool) {
-	if include {
-		return
-	}
-	for i := range apps {
-		apps[i].Libraries = lo.Filter(apps[i].Libraries, func(lib ftypes.Package, index int) bool {
-			return !lib.Dev
-		})
-	}
-}
-
 func mergePkgs(pkgs, pkgsFromCommands []ftypes.Package, options types.ScanOptions) []ftypes.Package {
 	if !options.ScanRemovedPackages || len(pkgsFromCommands) == 0 {
 		return pkgs
@@ -561,9 +436,28 @@
 	return pkgs
 }
 
-<<<<<<< HEAD
-func ShouldScanMisconfigOrRbac(scanners types.Scanners) bool {
-	return scanners.AnyEnabled(types.MisconfigScanner, types.RBACScanner)
+// mergeMisconfigurations merges misconfigurations on container image config
+func mergeMisconfigurations(targetName string, detail ftypes.ArtifactDetail) []ftypes.Misconfiguration {
+	if detail.ImageConfig.Misconfiguration == nil {
+		return detail.Misconfigurations
+	}
+
+	// Append misconfigurations on container image config
+	misconf := detail.ImageConfig.Misconfiguration
+	misconf.FilePath = targetName // Set the target name to the file path as container image config is not a real file.
+	return append(detail.Misconfigurations, *misconf)
+}
+
+// mergeSecrets merges secrets on container image config.
+func mergeSecrets(targetName string, detail ftypes.ArtifactDetail) []ftypes.Secret {
+	if detail.ImageConfig.Secret == nil {
+		return detail.Secrets
+	}
+
+	// Append secrets on container image config
+	secret := detail.ImageConfig.Secret
+	secret.FilePath = targetName // Set the target name to the file path as container image config is not a real file.
+	return append(detail.Secrets, *secret)
 }
 
 // excludeDevDeps removes development dependencies from the list of applications
@@ -576,31 +470,7 @@
 		// direct/indirect attributes accurately. We anyway don't highlight these deps as dev/non dev in UI
 		// since static scanner controls thats behaviour
 		apps[i].Libraries = lo.Filter(apps[i].Libraries, func(lib ftypes.Package, index int) bool {
-			return !lib.Dev || (lib.Dev && lo.IndexOf([]string{ftypes.ComposerInstalled, ftypes.ComposerJSON}, apps[i].Type) != -1)
+			return !lib.Dev || (lib.Dev && lo.IndexOf([]ftypes.TargetType{ftypes.ComposerInstalled, ftypes.ComposerJSON}, apps[i].Type) != -1)
 		})
 	}
-=======
-// mergeMisconfigurations merges misconfigurations on container image config
-func mergeMisconfigurations(targetName string, detail ftypes.ArtifactDetail) []ftypes.Misconfiguration {
-	if detail.ImageConfig.Misconfiguration == nil {
-		return detail.Misconfigurations
-	}
-
-	// Append misconfigurations on container image config
-	misconf := detail.ImageConfig.Misconfiguration
-	misconf.FilePath = targetName // Set the target name to the file path as container image config is not a real file.
-	return append(detail.Misconfigurations, *misconf)
-}
-
-// mergeSecrets merges secrets on container image config.
-func mergeSecrets(targetName string, detail ftypes.ArtifactDetail) []ftypes.Secret {
-	if detail.ImageConfig.Secret == nil {
-		return detail.Secrets
-	}
-
-	// Append secrets on container image config
-	secret := detail.ImageConfig.Secret
-	secret.FilePath = targetName // Set the target name to the file path as container image config is not a real file.
-	return append(detail.Secrets, *secret)
->>>>>>> ba825b2a
 }