package types

import (
	"github.com/aquasecurity/trivy/pkg/fanal/types"
)

// ScanOptions holds the attributes for scanning vulnerabilities
type ScanOptions struct {
	VulnType            []string
	Scanners            Scanners
	ImageConfigScanners Scanners // Scanners for container image configuration
	ScanRemovedPackages bool
	ListAllPackages     bool
	LicenseCategories   map[types.LicenseCategory][]string
	FilePatterns        []string
<<<<<<< HEAD
	ReportDetails       bool
=======
	IncludeDevDeps      bool
>>>>>>> 908a4914
}<|MERGE_RESOLUTION|>--- conflicted
+++ resolved
@@ -13,9 +13,6 @@
 	ListAllPackages     bool
 	LicenseCategories   map[types.LicenseCategory][]string
 	FilePatterns        []string
-<<<<<<< HEAD
 	ReportDetails       bool
-=======
 	IncludeDevDeps      bool
->>>>>>> 908a4914
 }