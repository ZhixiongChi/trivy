--- conflicted
+++ resolved
@@ -46,7 +46,6 @@
 		return ""
 	}
 
-<<<<<<< HEAD
 	matchProduct := func(purls []*purl.PackageURL, pkgURL *packageurl.PackageURL) bool {
 		for _, p := range purls {
 			if p.Match(pkgURL) {
@@ -56,39 +55,31 @@
 		return false
 	}
 
-	productStatusMap := map[string]csaf.Products{
-		string(StatusNotAffected): lo.FromPtr(vuln.ProductStatus.KnownNotAffected),
-		string(StatusFixed):       lo.FromPtr(vuln.ProductStatus.Fixed),
+	productStatusMap := map[types.FindingStatus]csaf.Products{
+		types.FindingStatusNotAffected: lo.FromPtr(vuln.ProductStatus.KnownNotAffected),
+		types.FindingStatusFixed:       lo.FromPtr(vuln.ProductStatus.Fixed),
 	}
 	for status, productRange := range productStatusMap {
 		for _, product := range productRange {
 			if matchProduct(v.getProductPurls(lo.FromPtr(product)), pkgURL) {
 				v.logger.Infow("Filtered out the detected vulnerability",
 					zap.String("vulnerability-id", string(*vuln.CVE)),
-					zap.String("status", status))
-				return false
+					zap.String("status", string(status)))
+				return status
 			}
 			for relationship, purls := range v.inspectProductRelationships(lo.FromPtr(product)) {
 				if matchProduct(purls, pkgURL) {
 					v.logger.Warnw("Filtered out the detected vulnerability",
 						zap.String("vulnerability-id", string(*vuln.CVE)),
-						zap.String("status", status),
+						zap.String("status", string(status)),
 						zap.String("relationship", string(relationship)))
-					return false
+					return status
 				}
 			}
 		}
-=======
-	var status types.FindingStatus
-	switch {
-	case v.matchPURL(vuln.ProductStatus.KnownNotAffected, pkgURL):
-		status = types.FindingStatusNotAffected
-	case v.matchPURL(vuln.ProductStatus.Fixed, pkgURL):
-		status = types.FindingStatusFixed
->>>>>>> 32a02a95
 	}
 
-	return status
+	return ""
 }
 
 // getProductPurls returns a slice of PackageURLs associated to a given product
@@ -118,7 +109,6 @@
 		}
 	}
 
-<<<<<<< HEAD
 	purlsMap := make(map[csaf.RelationshipCategory][]*purl.PackageURL)
 	for relationship, subProducts := range subProductsMap {
 		var helpers []*csaf.ProductIdentificationHelper
@@ -144,8 +134,6 @@
 		}
 		return p, true
 	})
-=======
-	return false
 }
 
 func statement(vuln *csaf.Vulnerability) string {
@@ -156,5 +144,4 @@
 		return ""
 	}
 	return lo.FromPtr(threat.Details)
->>>>>>> 32a02a95
 }